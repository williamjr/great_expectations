# -*- coding: utf-8 -*-

import os
import json
import logging
from ruamel.yaml import YAML
import sys
import copy
import errno
from glob import glob
from six import string_types
import datetime
import shutil

from .util import NormalizedDataAssetName, get_slack_callback, safe_mmkdir

from great_expectations.exceptions import DataContextError, ConfigNotFoundError, ProfilerError

from great_expectations.render.renderer.site_builder import SiteBuilder

try:
    from urllib.parse import urlparse
except ImportError:
    from urlparse import urlparse

from great_expectations.data_asset.util import get_empty_expectation_suite
from great_expectations.dataset import Dataset, PandasDataset
from great_expectations.datasource import (
    PandasDatasource,
    SqlAlchemyDatasource,
    SparkDFDatasource,
    DBTDatasource
)
from great_expectations.profile.basic_dataset_profiler import BasicDatasetProfiler

logger = logging.getLogger(__name__)
yaml = YAML()
yaml.indent(mapping=2, sequence=4, offset=2)
yaml.default_flow_style = False

ALLOWED_DELIMITERS = ['.', '/']


class DataContext(object):
    """A DataContext represents a Great Expectations project. It organizes storage and access for
    expectation suites, datasources, notification settings, and data fixtures.

    The DataContext is configured via a yml file stored in a directory called great_expectations; the configuration file
    as well as managed expectation suites should be stored in version control.

    Use the `create` classmethod to create a new empty config, or instantiate the DataContext
    by passing the path to an existing data context root directory.

    DataContexts use data sources you're already familiar with. Generators help introspect data stores and data execution
    frameworks (such as airflow, Nifi, dbt, or dagster) to describe and produce batches of data ready for analysis. This
    enables fetching, validation, profiling, and documentation of  your data in a way that is meaningful within your
    existing infrastructure and work environment.

    DataContexts use a datasource-based namespace, where each accessible type of data has a three-part
    normalized *data_asset_name*, consisting of *datasource/generator/generator_asset*.

    - The datasource actually connects to a source of materialized data and returns Great Expectations DataAssets \
      connected to a compute environment and ready for validation.

    - The Generator knows how to introspect datasources and produce identifying "batch_kwargs" that define \
      particular slices of data.

    - The generator_asset is a specific name -- often a table name or other name familiar to users -- that \
      generators can slice into batches.

    An expectation suite is a collection of expectations ready to be applied to a batch of data. Since
    in many projects it is useful to have different expectations evaluate in different contexts--profiling
    vs. testing; warning vs. error; high vs. low compute; ML model or dashboard--suites provide a namespace
    option for selecting which expectations a DataContext returns.

    In many simple projects, the datasource or generator name may be omitted and the DataContext will infer
    the correct name when there is no ambiguity.

    Similarly, if no expectation suite name is provided, the DataContext will assume the name "default".
    """

    PROFILING_ERROR_CODE_TOO_MANY_DATA_ASSETS = 2
    PROFILING_ERROR_CODE_SPECIFIED_DATA_ASSETS_NOT_FOUND = 3

    @classmethod
    def create(cls, project_root_dir=None):
        """Build a new great_expectations directory and DataContext object in the provided project_root_dir.

        `create` will not create a new "great_expectations" directory in the provided folder, provided one does not
        already exist. Then, it will initialize a new DataContext in that folder and write the resulting config.

        Args:
            project_root_dir: path to the root directory in which to create a new great_expectations directory

        Returns:
            DataContext
        """
        if not os.path.isdir(project_root_dir):
            raise DataContextError("project_root_dir must be a directory in which to initialize a new DataContext")
        else:
            try:
                os.mkdir(os.path.join(project_root_dir, "great_expectations"))
            except (FileExistsError, OSError):
                raise DataContextError(
                    "Cannot create a DataContext object when a great_expectations directory "
                    "already exists at the provided root directory.")

            with open(os.path.join(project_root_dir, "great_expectations/great_expectations.yml"), "w") as template:
                template.write(PROJECT_TEMPLATE)

<<<<<<< HEAD
        return cls(context_root_dir)
        
    def __init__(self, context_root_dir=None, expectation_explorer=False, data_asset_name_delimiter = '/'):
=======
        return cls(os.path.join(project_root_dir, "great_expectations"))
            
    def __init__(self, context_root_dir=None, expectation_explorer=False, data_asset_name_delimiter='/'):
        """DataContext constructor

        Args:
            context_root_dir: location to look for the ``great_expectations.yml`` file. If None, searches for the file \
            based on conventions for project subdirectories.
            expectation_explorer: If True, load the expectation explorer manager, which will modify GE return objects \
            to include ipython notebook widgets.
            data_asset_name_delimiter: the delimiter character to use when parsing data_asset_name parameters. \
            Defaults to '/'

        Returns:
            None
        """
>>>>>>> aa37ed46
        self._expectation_explorer = expectation_explorer
        self._datasources = {}

        #TODO: add method to toggle expectation_explorer
        if expectation_explorer:
            from great_expectations.jupyter_ux.expectation_explorer import ExpectationExplorer
            self._expectation_explorer_manager = ExpectationExplorer()

        # determine the "context root directory" - this is the parent of "great_expectations" dir
        if context_root_dir is None:
            if os.path.isdir("../notebooks") and os.path.isfile("../great_expectations.yml"):
                context_root_dir = "../"
            elif os.path.isdir("./great_expectations") and \
                    os.path.isfile("./great_expectations/great_expectations.yml"):
                context_root_dir = "./great_expectations"
            elif os.path.isdir("./") and os.path.isfile("./great_expectations.yml"):
                context_root_dir = "./"
            else:
                raise DataContextError(
                    "Unable to locate context root directory. Please provide a directory name."
                )

        self._context_root_directory = os.path.abspath(context_root_dir)

        # TODO: these paths should be configurable
        self.fixtures_validations_directory = os.path.join(self.root_directory, "fixtures/validations")
        self.data_doc_directory = os.path.join(self.root_directory, "uncommitted/documentation")

        self._project_config = self._load_project_config()

        if not self._project_config.get("datasources"):
            self._project_config["datasources"] = {}
        for datasource in self._project_config["datasources"].keys():
            self.get_datasource(datasource)

        plugins_directory = self._project_config.get("plugins_directory", "plugins/")
        if not os.path.isabs(plugins_directory):
            self._plugins_directory = os.path.join(self.root_directory, plugins_directory)
        else:
            self._plugins_directory = plugins_directory
        sys.path.append(self._plugins_directory)

        expectations_directory = self._project_config.get("expectations_directory", "expectations")
        if not os.path.isabs(expectations_directory):
            self._expectations_directory = os.path.join(self.root_directory, expectations_directory)
        else:
            self._expectations_directory = expectations_directory

        validations_stores = self._project_config.get("validations_stores", {
            "local": {
                "type": "filesystem",
                "base_directory": "uncommitted/validations"
            }
        })
        # Normalize paths as appropriate
        for validations_store_name in validations_stores:
            validations_stores[validations_store_name] = self._normalize_store_path(validations_stores[validations_store_name])
        self._validations_stores = validations_stores

        self._load_evaluation_parameter_store()
        self._compiled = False
        if data_asset_name_delimiter not in ALLOWED_DELIMITERS:
            raise DataContextError("Invalid delimiter: delimiter must be '.' or '/'")
        self._data_asset_name_delimiter = data_asset_name_delimiter

    def _normalize_store_path(self, resource_store):
        if resource_store["type"] == "filesystem":
            if not os.path.isabs(resource_store["base_directory"]):
                resource_store["base_directory"] = os.path.join(self.root_directory, resource_store["base_directory"])
        return resource_store

    @property
    def root_directory(self):
        """The root directory for configuration objects in the data context; the location in which
        ``great_expectations.yml`` is located."""
        return self._context_root_directory

    @property
    def plugins_directory(self):
        """The directory in which custom plugin modules should be placed."""
        return self._plugins_directory

    @property
    def expectations_directory(self):
        """The directory in which custom plugin modules should be placed."""
        return self._expectations_directory

    @property
    def validations_store(self):
        """The configuration for the store where validations should be stored"""
        # TODO: support multiple stores choices and/or ensure abs paths when appropriate
        return self._validations_stores[list(self._validations_stores.keys())[0]]

    def _load_project_config(self):
        """Loads the project configuration file."""
        try:
            with open(os.path.join(self.root_directory, "great_expectations.yml"), "r") as data:
                return yaml.load(data)
        except IOError:
            raise ConfigNotFoundError(self.root_directory)

    @property
    def data_asset_name_delimiter(self):
        """Configurable delimiter character used to parse data asset name strings into \
        ``NormalizedDataAssetName`` objects."""
        return self._data_asset_name_delimiter
    
    @data_asset_name_delimiter.setter
    def data_asset_name_delimiter(self, new_delimiter):
        """data_asset_name_delimiter property setter method"""
        if new_delimiter not in ALLOWED_DELIMITERS:
            raise DataContextError("Invalid delimiter: delimiter must be '.' or '/'")
        else:
            self._data_asset_name_delimiter = new_delimiter

    def get_validation_location(self, data_asset_name, expectation_suite_name, run_id, validations_store=None):
        """Get the local path where a validation result is stored, given full asset name and run id

        Args:
            data_asset_name: name of data asset for which to get validation location
            expectation_suite_name: name of expectation suite for which to get validation location
            run_id: run_id of validation to get. If no run_id is specified, fetch the latest run_id according to \
                alphanumeric sort (by default, the latest run_id if using ISO 8601 formatted timestamps for run_id
            validations_store: the store in which validations are located

        Returns:
            path (str): path to the validation location for the specified data_asset, expectation_suite and run_id
        """
        result = {}

        data_asset_name = self._normalize_data_asset_name(data_asset_name)
        if validations_store is None:
            validations_store = self.validations_store

        if validations_store["type"] == "filesystem":
            if "base_directory" not in validations_store:
                raise DataContextError(
                    "Invalid validations_store configuration: 'base_directory' is required for a filesystem store.")

            base_directory = validations_store["base_directory"]
            if not os.path.isabs(base_directory):
                base_directory = os.path.join(self.root_directory, base_directory)

            if run_id is None:  # Get most recent run_id
                runs = [name for name in os.listdir(base_directory) if
                        os.path.isdir(os.path.join(base_directory, name))]
                run_id = sorted(runs)[-1]

            validation_path = os.path.join(
                base_directory,
                run_id,
                self._get_normalized_data_asset_name_filepath(
                    data_asset_name, 
                    expectation_suite_name,
                    base_path=""
                )
            )

            result['filepath'] = validation_path

        elif validations_store["type"] == "s3":
            # FIXME: this code is untested
            if "bucket" not in validations_store or "key_prefix" not in validations_store:
                raise DataContextError(
                    "Invalid validations_store configuration: 'bucket' and 'key_prefix' are required for an s3 store.")

            try:
                import boto3
                s3 = boto3.client('s3')
            except ImportError:
                raise ImportError("boto3 is required for retrieving a dataset from s3")

            bucket = validations_store["bucket"]
            key_prefix = validations_store["key_prefix"]

            if run_id is None:  # Get most recent run_id
                all_objects = s3.list_objects(Bucket=bucket)
                # Remove the key_prefix and first slash from the name
                validations = [
                    name[len(key_prefix) + 1:] 
                    for name in all_objects 
                    if name.startswith(key_prefix) and len(name) > len(key_prefix) + 1
                ]
                # run id is the first section after the word "validations"
                runs = [validation.split('/')[1] for validation in validations]
                run_id = sorted(runs)[-1]

            key = os.path.join(
                key_prefix,
                "validations",
                run_id,
                self._get_normalized_data_asset_name_filepath(
                    data_asset_name,
                    expectation_suite_name,
                    base_path=""
                )
            )

            result['bucket'] = bucket
            result['key'] = key

        else:
            raise DataContextError("Invalid validations_store configuration: only 'filesystem' and 's3' are supported.")

        return result

    def get_validation_doc_filepath(self, data_asset_name, expectation_suite_name):
        """Get the local path where a the rendered html doc for a validation result is stored, given full asset name.

        Args:
            data_asset_name: name of data asset for which to get documentation filepath
            expectation_suite_name: name of expectation suite for which to get validation location

        Returns:
            path (str): Path to the location

        """
        # TODO: this path should be configurable or parameterized to support descriptive and prescriptive docs
        validation_filepath = self._get_normalized_data_asset_name_filepath(
            data_asset_name,
            expectation_suite_name,
            base_path=self.data_doc_directory,
            file_extension=".html"
        )

        return validation_filepath

    def move_validation_to_fixtures(self, data_asset_name, expectation_suite_name, run_id):
        """
        Move validation results from uncommitted to fixtures/validations to make available for the data doc renderer

        Args:
            data_asset_name: name of data asset for which to get documentation filepath
            expectation_suite_name: name of expectation suite for which to get validation location
            run_id: run_id of validation to get. If no run_id is specified, fetch the latest run_id according to \
            alphanumeric sort (by default, the latest run_id if using ISO 8601 formatted timestamps for run_id


        Returns:
            None
        """
        source_filepath = self.get_validation_location(data_asset_name, expectation_suite_name, run_id)['filepath']

        destination_filepath = self._get_normalized_data_asset_name_filepath(
            data_asset_name,
            expectation_suite_name,
            base_path=self.fixtures_validations_directory,
            file_extension=".json"
        )

        safe_mmkdir(os.path.dirname(destination_filepath))
        shutil.move(source_filepath, destination_filepath)

    #####
    #
    # Internal helper methods
    #
    #####

    def _get_normalized_data_asset_name_filepath(self, data_asset_name,
                                                 expectation_suite_name,
                                                 base_path=None,
                                                 file_extension=".json"):
        """Get the path where the project-normalized data_asset_name expectations are stored. This method is used
        internally for constructing all absolute and relative paths for asset_name-based paths.

        Args:
            data_asset_name: name of data asset for which to construct the path
            expectation_suite_name: name of expectation suite for which to construct the path
            base_path: base path from which to construct the path. If None, uses the DataContext root directory
            file_extension: the file extension to append to the path

        Returns:
            path (str): path for the requsted object.
        """
        if base_path is None:
            base_path = os.path.join(self.root_directory, "expectations")

        # We need to ensure data_asset_name is a valid filepath no matter its current state
        if isinstance(data_asset_name, NormalizedDataAssetName):
            name_parts = [name_part.replace("/", "__") for name_part in data_asset_name]
            relative_path = "/".join(name_parts)
        elif isinstance(data_asset_name, string_types):
            # if our delimiter is not '/', we need to first replace any slashes that exist in the name
            # to avoid extra layers of nesting (e.g. for dbt models)
            relative_path = data_asset_name
            if self.data_asset_name_delimiter != "/":
                relative_path.replace("/", "__")
                relative_path = relative_path.replace(self.data_asset_name_delimiter, "/")
        else:
            raise DataContextError("data_assset_name must be a NormalizedDataAssetName or string")

        expectation_suite_name += file_extension

        return os.path.join(
            base_path,
            relative_path,
            expectation_suite_name
        )

    def _save_project_config(self):
        """Save the current project to disk."""
        with open(os.path.join(self.root_directory, "great_expectations.yml"), "w") as data:
            yaml.dump(self._project_config, data)

    def _get_all_profile_credentials(self):
        """Get all profile credentials from the default location."""

        # TODO: support parameterized additional store locations
        try:
            with open(os.path.join(self.root_directory,
                                   "uncommitted/credentials/profiles.yml"), "r") as profiles_file:
                return yaml.load(profiles_file) or {}
        except IOError as e:
            if e.errno != errno.ENOENT:
                raise
            logger.debug("Generating empty profile store.")
            base_profile_store = yaml.load("{}")
            base_profile_store.yaml_set_start_comment(PROFILE_COMMENT)
            return base_profile_store

    def get_project_config(self):
        return self._project_config

    def get_profile_credentials(self, profile_name):
        """Get named profile credentials.

        Args:
            profile_name (str): name of the profile for which to get credentials

        Returns:
            credentials (dict): dictionary of credentials
        """
        profiles = self._get_all_profile_credentials()
        if profile_name in profiles:
            return profiles[profile_name]
        else:
            return {}

    def add_profile_credentials(self, profile_name, **kwargs):
        """Add named profile credentials.

        Args:
            profile_name: name of the profile for which to add credentials
            **kwargs: credential key-value pairs

        Returns:
            None
        """
        profiles = self._get_all_profile_credentials()
        profiles[profile_name] = dict(**kwargs)
        profiles_filepath = os.path.join(self.root_directory, "uncommitted/credentials/profiles.yml")
        safe_mmkdir(os.path.dirname(profiles_filepath), exist_ok=True)
        if not os.path.isfile(profiles_filepath):
            logger.info("Creating new profiles store at {profiles_filepath}".format(
                profiles_filepath=profiles_filepath)
            )
        with open(profiles_filepath, "w") as profiles_file:
            yaml.dump(profiles, profiles_file)

    def get_datasource_config(self, datasource_name):
        """Get the configuration for a configured datasource

        Args:
            datasource_name: The datasource for which to get the config

        Returns:
            datasource_config (dict): dictionary containing datasource configuration
        """

        # TODO: Review logic, once described below but not implemented in datasource save, for splitting configuration
        # We allow a datasource to be defined in any combination of the following ways:

        # 1. It may be fully specified in the datasources section of the great_expectations.yml file
        # 2. It may be stored in a file by convention located in `datasources/<datasource_name>/config.yml`
        # 3. It may be listed in the great_expectations.yml file with a config_file key that provides a relative \
        # path to a different yml config file

        # Any key duplicated across configs will be updated by the last key read (in the order above)
        datasource_config = {}
        defined_config_path = None
        default_config_path = os.path.join(self.root_directory, "datasources", datasource_name, "config.yml")
        if datasource_name in self._project_config["datasources"]:
            base_datasource_config = copy.deepcopy(self._project_config["datasources"][datasource_name])
            if "config_file" in base_datasource_config:
                defined_config_path = os.path.join(self.root_directory, base_datasource_config.pop("config_file"))
            datasource_config.update(base_datasource_config)
        
        try:
            with open(default_config_path, "r") as config_file:
                default_path_datasource_config = yaml.load(config_file) or {}
            datasource_config.update(default_path_datasource_config)
        except IOError as e:
            if e.errno != errno.ENOENT:
                raise
            logger.debug("No config file found in default location for datasource %s" % datasource_name)
        
        if defined_config_path is not None:
            try:
                with open(defined_config_path, "r") as config_file:
                    defined_path_datasource_config = yaml.load(config_file) or {}
                datasource_config.update(defined_path_datasource_config)
            except IOError as e:
                if e.errno != errno.ENOENT:
                    raise
                logger.warning("No config file found in user-defined location for datasource %s" % datasource_name)
        
        return datasource_config

    def get_available_data_asset_names(self, datasource_names=None, generator_names=None):
        """Inspect datasource and generators to provide available data_asset objects.

        Args:
            datasource_names: list of datasources for which to provide available data_asset_name objects. If None, \
            return available data assets for all datasources.
            generator_names: list of generators for which to provide available data_asset_name objects.

        Returns:
            data_asset_names (dict): Dictionary describing available data assets
            ::

                {
                  datasource_name: {
                    generator_name: [ data_asset_1, data_asset_2, ... ]
                    ...
                  }
                  ...
                }

        """
        data_asset_names = {}
        if datasource_names is None:
            datasource_names = [datasource["name"] for datasource in self.list_datasources()]
        elif isinstance(datasource_names, string_types):
            datasource_names = [datasource_names]
        elif not isinstance(datasource_names, list):
            raise ValueError(
                "Datasource names must be a datasource name, list of datasource names or None (to list all datasources)"
            )
        
        if generator_names is not None:
            if isinstance(generator_names, string_types):
                generator_names = [generator_names]
            if len(generator_names) == len(datasource_names): # Iterate over both together
                for idx, datasource_name in enumerate(datasource_names):
                    datasource = self.get_datasource(datasource_name)
                    data_asset_names[datasource_name] = \
                        datasource.get_available_data_asset_names(generator_names[idx])

            elif len(generator_names) == 1:
                datasource = self.get_datasource(datasource_names[0])
                datasource_names[datasource_names[0]] = datasource.get_available_data_asset_names(generator_names)

            else:
                raise ValueError(
                    "If providing generators, you must either specify one generator for each datasource or only "
                    "one datasource."
                )
        else: # generator_names is None
            for datasource_name in datasource_names:
                datasource = self.get_datasource(datasource_name)
                data_asset_names[datasource_name] = datasource.get_available_data_asset_names(None)

        return data_asset_names

    def get_batch(self, data_asset_name, expectation_suite_name="default", batch_kwargs=None, **kwargs):
        """
        Get a batch of data from the specified data_asset_name. Attaches the named expectation_suite, and uses the \
        provided batch_kwargs.

        Args:
            data_asset_name: name of the data asset. The name will be normalized. \
            (See :py:meth:`_normalize_data_asset_name` )
            expectation_suite_name: name of the expectation suite to attach to the data_asset returned
            batch_kwargs: key-value pairs describing the batch of data the datasource should fetch. \
            (See :class:`BatchGenerator` ) If no batch_kwargs are specified, then the context will get the next
            available batch_kwargs for the data_asset.
            **kwargs: additional key-value pairs to pass to the datasource when fetching the batch.

        Returns:
            Great Expectations data_asset with attached expectation_suite and DataContext
        """
        normalized_data_asset_name = self._normalize_data_asset_name(data_asset_name)

        datasource = self.get_datasource(normalized_data_asset_name.datasource)
        if not datasource:
            raise DataContextError(
                "Can't find datasource {0:s} in the config - please check your great_expectations.yml"
            )

        data_asset = datasource.get_batch(normalized_data_asset_name,
                                          expectation_suite_name,
                                          batch_kwargs,
                                          **kwargs)
        return data_asset

    def add_datasource(self, name, type_, **kwargs):
        """Add a new datasource to the data context.

        The type\_ parameter must match one of the recognized types for the DataContext

        Args:
            name (str): the name for the new datasource to add
            type_ (str): the type of datasource to add

        Returns:
            datasource (Datasource)
        """
        datasource_class = self._get_datasource_class(type_)
        datasource = datasource_class(name=name, data_context=self, **kwargs)
        self._datasources[name] = datasource
        if not "datasources" in self._project_config:
            self._project_config["datasources"] = {}
        self._project_config["datasources"][name] = datasource.get_config()
        self._save_project_config()

        return datasource

    def get_config(self):
        self._save_project_config()
        return self._project_config

    def _get_datasource_class(self, datasource_type):
        if datasource_type == "pandas":
            return PandasDatasource
        elif datasource_type == "dbt":
            return DBTDatasource
        elif datasource_type == "sqlalchemy":
            return SqlAlchemyDatasource
        elif datasource_type == "spark":
            return SparkDFDatasource
        else:
            try:
                # Update to do dynamic loading based on plugin types
                return PandasDatasource
            except ImportError:
                raise
 
    def get_datasource(self, datasource_name="default"):
        """Get the named datasource

        Args:
            datasource_name (str): the name of the datasource from the configuration

        Returns:
            datasource (Datasource)
        """
        if datasource_name in self._datasources:
            return self._datasources[datasource_name]
        elif datasource_name in self._project_config["datasources"]:
            datasource_config = copy.deepcopy(self._project_config["datasources"][datasource_name])
        # elif len(self._project_config["datasources"]) == 1:
        #     datasource_name = list(self._project_config["datasources"])[0]
        #     datasource_config = copy.deepcopy(self._project_config["datasources"][datasource_name])
        else:
            raise ValueError(
                "Unable to load datasource %s -- no configuration found or invalid configuration." % datasource_name
            )
        type_ = datasource_config.pop("type")
        datasource_class= self._get_datasource_class(type_)
        datasource = datasource_class(name=datasource_name, data_context=self, **datasource_config)
        self._datasources[datasource_name] = datasource
        return datasource
            
    def _load_evaluation_parameter_store(self):
        """Load the evaluation parameter store to use for managing cross data-asset parameterized expectations.

        By default, the Context uses an in-memory parameter store only suitable for evaluation on a single node.

        Returns:
            None
        """
        # This is a trivial class that implements in-memory key value store.
        # We use it when user does not specify a custom class in the config file
        class MemoryEvaluationParameterStore(object):
            def __init__(self):
                self.dict = {}

            def get(self, run_id, name):
                if run_id in self.dict:
                    return self.dict[run_id][name] 
                else:
                    return {}

            def set(self, run_id, name, value):
                if run_id not in self.dict:
                    self.dict[run_id] = {}
                self.dict[run_id][name] = value

            def get_run_parameters(self, run_id):
                if run_id in self.dict:
                    return self.dict[run_id]
                else:
                    return {}

        #####
        #
        # If user wishes to provide their own implementation for this key value store (e.g.,
        # Redis-based), they should specify the following in the project config file:
        #
        # evaluation_parameter_store:
        #   type: demostore
        #   config:  - this is optional - this is how we can pass kwargs to the object's c-tor
        #     param1: boo
        #     param2: bah
        #
        # Module called "demostore" must be found in great_expectations/plugins/store.
        # Class "GreatExpectationsEvaluationParameterStore" must be defined in that module.
        # The class must implement the following methods:
        # 1. def __init__(self, **kwargs)
        #
        # 2. def get(self, name)
        #
        # 3. def set(self, name, value)
        #
        # We will load the module dynamically
        #
        #####
        try:
            config_block = self._project_config.get("evaluation_parameter_store")
            if not config_block or not config_block.get("type"):
                self._evaluation_parameter_store = MemoryEvaluationParameterStore()
            else:
                module_name = config_block.get("type")
                class_name = "GreatExpectationsEvaluationParameterStore"

                loaded_module = __import__(module_name, fromlist=[module_name])
                loaded_class = getattr(loaded_module, class_name)
                if config_block.get("config"):
                    self._evaluation_parameter_store = loaded_class(**config_block.get("config"))
                else:
                    self._evaluation_parameter_store = loaded_class()
        except Exception:
            logger.exception("Failed to load evaluation_parameter_store class")
            raise

    def list_expectation_suites(self):
        """Returns currently-defined expectation suites available in a nested dictionary structure
        reflecting the namespace provided by this DataContext.

        Returns:
            Dictionary of currently-defined expectation suites::

            {
              datasource: {
                generator: {
                  generator_asset: [list_of_expectation_suites]
                }
              }
              ...
            }

        """

        expectation_suites_dict = {}

        # First, we construct the *actual* defined expectation suites
        for datasource in os.listdir(self.expectations_directory):
            datasource_path = os.path.join(self.expectations_directory, datasource)
            if not os.path.isdir(datasource_path):
                continue
            if datasource not in expectation_suites_dict:
                expectation_suites_dict[datasource] = {}
            for generator in os.listdir(datasource_path):
                generator_path = os.path.join(datasource_path, generator)
                if not os.path.isdir(generator_path):
                    continue
                if generator not in expectation_suites_dict[datasource]:
                    expectation_suites_dict[datasource][generator] = {}
                for generator_asset in os.listdir(generator_path):
                    generator_asset_path = os.path.join(generator_path, generator_asset)
                    if os.path.isdir(generator_asset_path):
                        candidate_suites = os.listdir(generator_asset_path)
                        expectation_suites_dict[datasource][generator][generator_asset] = [
                            suite_name[:-5] for suite_name in candidate_suites if suite_name.endswith(".json")
                        ]

        return expectation_suites_dict

    def list_datasources(self):
        """List currently-configured datasources on this context.

        Returns:
            List(dict): each dictionary includes "name" and "type" keys
        """
        return [{"name": key, "type": value["type"]} for key, value in self._project_config["datasources"].items()]

    def _normalize_data_asset_name(self, data_asset_name):
        """Normalizes data_asset_names for a data context.
        
        A data_asset_name is defined per-project and consists of three components that together define a "namespace"
        for data assets, encompassing both expectation suites and batches.

        Within a namespace, an expectation suite effectively defines candidate "types" for batches of data, and
        validating a batch of data determines whether that instance is of the candidate type.

        The data_asset_name namespace consists of three components:

          - a datasource name
          - a generator_name
          - a generator_asset

        It has a string representation consisting of each of those components delimited by a character defined in the
        data_context ('/' by default).

        Args:
            data_asset_name (str): The (unnormalized) data asset name to normalize. The name will be split \
                according to the currently-configured data_asset_name_delimiter

        Returns:
            NormalizedDataAssetName
        """
        if isinstance(data_asset_name, NormalizedDataAssetName):
            return data_asset_name

        split_name = data_asset_name.split(self.data_asset_name_delimiter)
        existing_expectation_suites = self.list_expectation_suites()
        existing_namespaces = []
        for datasource in existing_expectation_suites.keys():
            for generator in existing_expectation_suites[datasource].keys():
                for generator_asset in existing_expectation_suites[datasource][generator]:
                    existing_namespaces.append(
                        NormalizedDataAssetName(
                            datasource,
                            generator,
                            generator_asset
                        )
                    )

        if len(split_name) > 3:
            raise DataContextError(
                "Invalid data_asset_name '{data_asset_name}': found too many components using delimiter '{delimiter}'"
                .format(
                        data_asset_name=data_asset_name,
                        delimiter=self.data_asset_name_delimiter
                )
            )
        
        elif len(split_name) == 1:
            # In this case, the name *must* refer to a unique data_asset_name
            provider_names = set()
            generator_asset = split_name[0]
            for normalized_identifier in existing_namespaces:
                curr_generator_asset = normalized_identifier[2]
                if generator_asset == curr_generator_asset:
                    provider_names.add(
                        normalized_identifier
                    )

            # NOTE: Current behavior choice is to continue searching to see whether the namespace is ambiguous
            # based on configured generators *even* if there is *only one* namespace with expectation suites
            # in it.

            # If generators' namespaces are enormous or if they are slow to provide all their available names,
            # that behavior could become unwieldy, and perhaps should be revisited by using the escape hatch
            # commented out below.

            # if len(provider_names) == 1:
            #     return provider_names[0]
            #
            # elif len(provider_names) > 1:
            #     raise DataContextError(
            #         "Ambiguous data_asset_name '{data_asset_name}'. Multiple candidates found: {provider_names}"
            #         .format(data_asset_name=data_asset_name, provider_names=provider_names)
            #     )
                    
            available_names = self.get_available_data_asset_names()
            for datasource in available_names.keys():
                for generator in available_names[datasource].keys():
                    names_set = available_names[datasource][generator]
                    if generator_asset in names_set:
                        provider_names.add(
                            NormalizedDataAssetName(datasource, generator, generator_asset)
                        )
            
            if len(provider_names) == 1:
                return provider_names.pop()

            elif len(provider_names) > 1:
                raise DataContextError(
                    "Ambiguous data_asset_name '{data_asset_name}'. Multiple candidates found: {provider_names}"
                    .format(data_asset_name=data_asset_name, provider_names=provider_names)
                )

            # If we are here, then the data_asset_name does not belong to any configured datasource or generator
            # If there is only a single datasource and generator, we assume the user wants to create a new
            # namespace.
            if (len(available_names.keys()) == 1 and  # in this case, we know that the datasource name is valid
                    len(available_names[datasource].keys()) == 1):
                logger.info("Normalizing to a new generator name.")
                return NormalizedDataAssetName(
                    datasource,
                    generator,
                    generator_asset
                )

            if len(available_names.keys()) == 0:
                raise DataContextError(
                    "No datasource configured: a datasource is required to normalize an incomplete data_asset_name"
                )

            raise DataContextError(
                "Ambiguous data_asset_name: no existing data_asset has the provided name, no generator provides it, "
                " and there are multiple datasources and/or generators configured."
            )

        elif len(split_name) == 2:
            # In this case, the name must be a datasource_name/generator_asset

            # If the data_asset_name is already defined by a config in that datasource, return that normalized name.
            provider_names = set()
            for normalized_identifier in existing_namespaces:
                curr_datasource_name = normalized_identifier[0]
                curr_generator_asset = normalized_identifier[2]
                if curr_datasource_name == split_name[0] and curr_generator_asset == split_name[1]:
                    provider_names.add(normalized_identifier)

            # NOTE: Current behavior choice is to continue searching to see whether the namespace is ambiguous
            # based on configured generators *even* if there is *only one* namespace with expectation suites
            # in it.

            # If generators' namespaces are enormous or if they are slow to provide all their available names,
            # that behavior could become unwieldy, and perhaps should be revisited by using the escape hatch
            # commented out below.

            # if len(provider_names) == 1:
            #     return provider_names[0]
            #
            # elif len(provider_names) > 1:
            #     raise DataContextError(
            #         "Ambiguous data_asset_name '{data_asset_name}'. Multiple candidates found: {provider_names}"
            #         .format(data_asset_name=data_asset_name, provider_names=provider_names)
            #     )

            available_names = self.get_available_data_asset_names()
            for datasource_name in available_names.keys():
                for generator in available_names[datasource_name].keys():
                    generator_assets = available_names[datasource_name][generator]
                    if split_name[0] == datasource_name and split_name[1] in generator_assets:
                        provider_names.add(NormalizedDataAssetName(datasource_name, generator, split_name[1]))

            if len(provider_names) == 1:
                return provider_names.pop()
            
            elif len(provider_names) > 1:
                raise DataContextError(
                    "Ambiguous data_asset_name '{data_asset_name}'. Multiple candidates found: {provider_names}"
                    .format(data_asset_name=data_asset_name, provider_names=provider_names)
                )

            # If we are here, then the data_asset_name does not belong to any configured datasource or generator
            # If there is only a single generator for their provided datasource, we allow the user to create a new
            # namespace.
            if split_name[0] in available_names and len(available_names[split_name[0]]) == 1:
                logger.info("Normalizing to a new generator name.")
                return NormalizedDataAssetName(
                    split_name[0],
                    list(available_names[split_name[0]].keys())[0],
                    split_name[1]
                )

            if len(available_names.keys()) == 0:
                raise DataContextError(
                    "No datasource configured: a datasource is required to normalize an incomplete data_asset_name"
                )

            raise DataContextError(
                "No generator available to produce data_asset_name '{data_asset_name}' "
                "with datasource '{datasource_name}'"
                .format(data_asset_name=data_asset_name, datasource_name=datasource_name)
            )

        elif len(split_name) == 3:
            # In this case, we *do* check that the datasource and generator names are valid, but
            # allow the user to define a new generator asset
            datasources = [datasource["name"] for datasource in self.list_datasources()]
            if split_name[0] in datasources:
                datasource = self.get_datasource(split_name[0])
                generators = [generator["name"] for generator in datasource.list_generators()]
                if split_name[1] in generators:
                    return NormalizedDataAssetName(*split_name)

            raise DataContextError(
                "Invalid data_asset_name: no configured datasource '{datasource_name}' "
                "with generator '{generator_name}'"
                .format(datasource_name=split_name[0], generator_name=split_name[1])
            )

    def get_expectation_suite(self, data_asset_name, expectation_suite_name="default"):
        """Get or create a named expectation suite for the provided data_asset_name.

        Args:
            data_asset_name (str or NormalizedDataAssetName): the data asset name to which the expectation suite belongs
            expectation_suite_name (str): the name for the expectation suite

        Returns:
            expectation_suite
        """
        if not isinstance(data_asset_name, NormalizedDataAssetName):
            data_asset_name = self._normalize_data_asset_name(data_asset_name)

        config_file_path = self._get_normalized_data_asset_name_filepath(data_asset_name, expectation_suite_name)
        if os.path.isfile(config_file_path):
            with open(config_file_path, 'r') as json_file:
                read_config = json.load(json_file)
            # update the data_asset_name to correspond to the current name (in case the config has been moved/renamed)
            read_config["data_asset_name"] = self.data_asset_name_delimiter.join(data_asset_name)
            return read_config
        else:
            return get_empty_expectation_suite(
                self.data_asset_name_delimiter.join(data_asset_name),
                expectation_suite_name
            )

    def save_expectation_suite(self, expectation_suite, data_asset_name=None, expectation_suite_name=None):
        """Save the provided expectation suite into the DataContext.

        Args:
            expectation_suite: the suite to save
            data_asset_name: the data_asset_name for this expectation suite. If no name is provided, the name will\
                be read from the suite
            expectation_suite_name: the name of this expectation suite. If no name is provided the name will \
                be read from the suite

        Returns:
            None
        """
        if data_asset_name is None:
            try:
                data_asset_name = expectation_suite['data_asset_name']
            except KeyError:
                raise DataContextError(
                    "data_asset_name must either be specified or present in the provided expectation suite")
        if expectation_suite_name is None:
            try:
                expectation_suite_name = expectation_suite['expectation_suite_name']
            except KeyError:
                raise DataContextError(
                    "expectation_suite_name must either be specified or present in the provided expectation suite")
        if not isinstance(data_asset_name, NormalizedDataAssetName):
            data_asset_name = self._normalize_data_asset_name(data_asset_name)
        config_file_path = self._get_normalized_data_asset_name_filepath(data_asset_name, expectation_suite_name)
        safe_mmkdir(os.path.dirname(config_file_path), exist_ok=True)
        with open(config_file_path, 'w') as outfile:
            json.dump(expectation_suite, outfile, indent=2)
        self._compiled = False

    def bind_evaluation_parameters(self, run_id):  # , expectations):
        """Return current evaluation parameters stored for the provided run_id, ready to be bound to parameterized
        expectation values.

        Args:
            run_id: the run_id for which to return evaluation parameters

        Returns:
            evaluation_parameters (dict)
        """
        # TOOO: only return parameters requested by the given expectations
        return self._evaluation_parameter_store.get_run_parameters(run_id)

    def register_validation_results(self, run_id, validation_results, data_asset=None):
        """Process results of a validation run. This method is called by data_asset objects that are connected to
         a DataContext during validation. It performs several actions:
          - store the validation results to a validations_store, if one is configured
          - store a snapshot of the data_asset, if so configured and a compatible data_asset is available
          - perform a callback action using the validation results, if one is configured
          - retrieve validation results referenced in other parameterized expectations and store them in the \
            evaluation parameter store.

        Args:
            run_id: the run_id for which to register validation results
            validation_results: the validation results object
            data_asset: the data_asset to snapshot, if snapshot is configured

        Returns:
            validation_results: Validation results object, with updated meta information including references to \
            stored data, if appropriate
        """

        try:
            data_asset_name = validation_results["meta"]["data_asset_name"]
        except KeyError:
            logger.warning("No data_asset_name found in validation results; using '_untitled'")
            data_asset_name = "_untitled"

        try:
            expectation_suite_name = validation_results["meta"]["expectation_suite_name"]
        except KeyError:
            logger.warning("No expectation_suite_name found in validation results; using '_untitled'")
            expectation_suite_name = "_untitled"

        try:
            normalized_data_asset_name = self._normalize_data_asset_name(data_asset_name)
        except DataContextError:
            logger.warning(
                "Registering validation results for a data_asset_name that cannot be normalized in this context."
            )

        expectation_suite_name = validation_results["meta"].get("expectation_suite_name", "default")
        if self.validations_store:
            validations_store = self.validations_store
            if isinstance(validations_store, dict) and validations_store["type"] == "filesystem":
                validation_filepath = self._get_normalized_data_asset_name_filepath(
                    normalized_data_asset_name,
                    expectation_suite_name,
                    base_path=os.path.join(
                        self.root_directory,
                        validations_store["base_directory"],
                        run_id
                    )
                )
                logger.debug("Storing validation result: %s" % validation_filepath)
                safe_mmkdir(os.path.dirname(validation_filepath))
                with open(validation_filepath, "w") as outfile:
                    json.dump(validation_results, outfile, indent=2)
            if isinstance(validations_store, dict) and validations_store["type"] == "s3":
                bucket = validations_store["bucket"]
                key_prefix = validations_store["key_prefix"]
                key = os.path.join(
                    key_prefix,
                    "validations/{run_id}/{data_asset_name}".format(
                        run_id=run_id,
                        data_asset_name=self._get_normalized_data_asset_name_filepath(
                            normalized_data_asset_name,
                            expectation_suite_name,
                            base_path=""
                        )
                    )
                )
                validation_results["meta"]["result_reference"] = "s3://{bucket}/{key}".format(bucket=bucket, key=key)
                try:
                    import boto3
                    s3 = boto3.resource('s3')
                    result_s3 = s3.Object(bucket, key)
                    result_s3.put(Body=json.dumps(validation_results).encode('utf-8'))
                except ImportError:
                    logger.error("Error importing boto3 for AWS support.")
                except Exception:
                    raise

        if "result_callback" in self._project_config:
            result_callback = self._project_config["result_callback"]
            if isinstance(result_callback, dict) and "slack" in result_callback:
                get_slack_callback(result_callback["slack"])(validation_results)
            else:
                logger.warning("Unrecognized result_callback configuration.")

        if "data_asset_snapshot_store" in self._project_config and validation_results["success"] is False:
            data_asset_snapshot_store = self._project_config["data_asset_snapshot_store"]
            if isinstance(data_asset, PandasDataset):
                if isinstance(data_asset_snapshot_store, dict) and "filesystem" in data_asset_snapshot_store:
                    logger.info("Storing dataset to file")
                    safe_mmkdir(os.path.join(
                        self.root_directory,
                        data_asset_snapshot_store["filesystem"]["base_directory"],
                        run_id)
                    )
                    data_asset.to_csv(
                        self._get_normalized_data_asset_name_filepath(
                            normalized_data_asset_name,
                            expectation_suite_name,
                            base_path=os.path.join(
                                self.root_directory,
                                data_asset_snapshot_store["filesystem"]["base_directory"],
                                run_id
                            ),
                            file_extension=".csv.gz"
                        ),
                        compression="gzip"
                    )

                if isinstance(data_asset_snapshot_store, dict) and "s3" in data_asset_snapshot_store:
                    bucket = data_asset_snapshot_store["s3"]["bucket"]
                    key_prefix = data_asset_snapshot_store["s3"]["key_prefix"]
                    key = os.path.join(
                        key_prefix,
                        "validations/{run_id}/{data_asset_name}.csv.gz".format(
                            run_id=run_id,
                            data_asset_name=self._get_normalized_data_asset_name_filepath(
                                normalized_data_asset_name,
                                expectation_suite_name,
                                base_path="",
                                file_extension=".csv.gz"
                            )
                        )
                    )
                    validation_results["meta"]["data_asset_snapshot"] = "s3://{bucket}/{key}".format(
                        bucket=bucket,
                        key=key)

                    try:
                        import boto3
                        s3 = boto3.resource('s3')
                        result_s3 = s3.Object(bucket, key)
                        result_s3.put(Body=data_asset.to_csv(compression="gzip").encode('utf-8'))
                    except ImportError:
                        logger.error("Error importing boto3 for AWS support. Unable to save to result store.")
                    except Exception:
                        raise
            else:
                logger.warning(
                    "Unable to save data_asset of type: %s. Only PandasDataset is supported." % type(data_asset))

        if not self._compiled:
            self._compile()

        if ("meta" not in validation_results or
                "data_asset_name" not in validation_results["meta"] or
                "expectation_suite_name" not in validation_results["meta"]
        ):
            logger.warning(
                "Both data_asset_name ane expectation_suite_name must be in validation results to "
                "register evaluation parameters."
            )
            return validation_results
        elif (data_asset_name not in self._compiled_parameters["data_assets"] or
              expectation_suite_name not in self._compiled_parameters["data_assets"][data_asset_name]):
            # This is fine; short-circuit since we do not need to register any results from this dataset.
            return validation_results
        
        for result in validation_results['results']:
            # Unoptimized: loop over all results and check if each is needed
            expectation_type = result['expectation_config']['expectation_type']
            if expectation_type in self._compiled_parameters["data_assets"][data_asset_name][expectation_suite_name]:
                # First, bind column-style parameters
                if (("column" in result['expectation_config']['kwargs']) and 
                    ("columns" in self._compiled_parameters["data_assets"][data_asset_name][expectation_suite_name][expectation_type]) and
                    (result['expectation_config']['kwargs']["column"] in
                     self._compiled_parameters["data_assets"][data_asset_name][expectation_suite_name][expectation_type]["columns"])):

                    column = result['expectation_config']['kwargs']["column"]
                    # Now that we have a small search space, invert logic, and look for the parameters in our result
                    for type_key, desired_parameters in self._compiled_parameters["data_assets"][data_asset_name][expectation_suite_name][expectation_type]["columns"][column].items():
                        # value here is the set of desired parameters under the type_key
                        for desired_param in desired_parameters:
                            desired_key = desired_param.split(":")[-1]
                            if type_key == "result" and desired_key in result['result']:
                                self.store_validation_param(run_id, desired_param, result["result"][desired_key])
                            elif type_key == "details" and desired_key in result["result"]["details"]:
                                self.store_validation_param(run_id, desired_param, result["result"]["details"])
                            else:
                                logger.warning("Unrecognized key for parameter %s" % desired_param)
                
                # Next, bind parameters that do not have column parameter
                for type_key, desired_parameters in self._compiled_parameters["data_assets"][data_asset_name][expectation_suite_name][expectation_type].items():
                    if type_key == "columns":
                        continue
                    for desired_param in desired_parameters:
                        desired_key = desired_param.split(":")[-1]
                        if type_key == "result" and desired_key in result['result']:
                            self.store_validation_param(run_id, desired_param, result["result"][desired_key])
                        elif type_key == "details" and desired_key in result["result"]["details"]:
                            self.store_validation_param(run_id, desired_param, result["result"]["details"])
                        else:
                            logger.warning("Unrecognized key for parameter %s" % desired_param)

        return validation_results

    def store_validation_param(self, run_id, key, value):
        """Store a new validation parameter.

        Args:
            run_id: current run_id
            key: parameter key
            value: parameter value

        Returns:
            None
        """
        self._evaluation_parameter_store.set(run_id, key, value)

    def get_validation_param(self, run_id, key):
        """Get a new validation parameter.

        Args:
            run_id: run_id for desired value
            key: parameter key

        Returns:
            value stored in evaluation_parameter_store for the provided run_id and key
        """
        return self._evaluation_parameter_store.get(run_id, key)

    def _compile(self):
        """Compiles all current expectation configurations in this context to be ready for result registration.
        
        Compilation only respects parameters with a URN structure beginning with urn:great_expectations:validations
        It splits parameters by the : (colon) character; valid URNs must have one of the following structures to be
        automatically recognized.

        "urn" : "great_expectations" : "validations" : data_asset_name : expectation_suite_name : "expectations" : expectation_name : "columns" : column_name : "result": result_key
         [0]            [1]                 [2]              [3]                   [4]                  [5]             [6]              [7]         [8]        [9]        [10]
        
        "urn" : "great_expectations" : "validations" : data_asset_name : expectation_suite_name : "expectations" : expectation_name : "columns" : column_name : "details": details_key
         [0]            [1]                 [2]              [3]                   [4]                  [5]             [6]              [7]         [8]        [9]         [10]

        "urn" : "great_expectations" : "validations" : data_asset_name : expectation_suite_name : "expectations" : expectation_name : "result": result_key
         [0]            [1]                 [2]              [3]                  [4]                  [5]              [6]              [7]         [8]

        "urn" : "great_expectations" : "validations" : data_asset_name : expectation_suite_name : "expectations" : expectation_name : "details": details_key
         [0]            [1]                 [2]              [3]                  [4]                   [5]             [6]              [7]        [8]

         Parameters are compiled to the following structure:

         :: json

         {
             "raw": <set of all parameters requested>
             "data_assets": {
                 data_asset_name: {
                    expectation_suite_name: {
                        expectation_name: {
                            "details": <set of details parameter values requested>
                            "result": <set of result parameter values requested>
                            column_name: {
                                "details": <set of details parameter values requested>
                                "result": <set of result parameter values requested>
                            }
                        }
                    }
                 }
             }
         }


        """

        # Full recompilation every time
        self._compiled_parameters = {
            "raw": set(),
            "data_assets": {}
        }

        known_asset_dict = self.list_expectation_suites()
        # Convert known assets to the normalized name system
        flat_assets_dict = {}
        for datasource in known_asset_dict.keys():
            for generator in known_asset_dict[datasource].keys():
                for data_asset_name in known_asset_dict[datasource][generator].keys():
                    flat_assets_dict[
                        datasource + self._data_asset_name_delimiter +
                        generator + self._data_asset_name_delimiter +
                        data_asset_name
                    ] = known_asset_dict[datasource][generator][data_asset_name]
        config_paths = [y for x in os.walk(self.expectations_directory) for y in glob(os.path.join(x[0], '*.json'))]

        for config_file in config_paths:
            config = json.load(open(config_file, 'r'))
            for expectation in config["expectations"]:
                for _, value in expectation["kwargs"].items():
                    if isinstance(value, dict) and '$PARAMETER' in value:
                        # Compile *only* respects parameters in urn structure
                        # beginning with urn:great_expectations:validations
                        if value["$PARAMETER"].startswith("urn:great_expectations:validations:"):
                            column_expectation = False
                            parameter = value["$PARAMETER"]
                            self._compiled_parameters["raw"].add(parameter)
                            param_parts = parameter.split(":")
                            try:
                                data_asset_name = param_parts[3]
                                expectation_suite_name = param_parts[4]
                                expectation_name = param_parts[6]
                                if param_parts[7] == "columns":
                                    column_expectation = True
                                    column_name = param_parts[8]
                                    param_key = param_parts[9]
                                else:
                                    param_key = param_parts[7]
                            except IndexError:
                                logger.warning("Invalid parameter urn (not enough parts): %s" % parameter)
                                continue

                            if (data_asset_name not in flat_assets_dict or
                                    expectation_suite_name not in flat_assets_dict[data_asset_name]):
                                logger.warning("Adding parameter %s for unknown data asset config" % parameter)

                            if data_asset_name not in self._compiled_parameters["data_assets"]:
                                self._compiled_parameters["data_assets"][data_asset_name] = {}

                            if expectation_suite_name not in self._compiled_parameters["data_assets"][data_asset_name]:
                                self._compiled_parameters["data_assets"][data_asset_name][expectation_suite_name] = {}

                            if expectation_name not in self._compiled_parameters["data_assets"][data_asset_name][expectation_suite_name]:
                                self._compiled_parameters["data_assets"][data_asset_name][expectation_suite_name][expectation_name] = {}

                            if column_expectation:
                                if "columns" not in self._compiled_parameters["data_assets"][data_asset_name][expectation_suite_name][expectation_name]:
                                    self._compiled_parameters["data_assets"][data_asset_name][expectation_suite_name][expectation_name]["columns"] = {}
                                if column_name not in self._compiled_parameters["data_assets"][data_asset_name][expectation_suite_name][expectation_name]["columns"]:
                                    self._compiled_parameters["data_assets"][data_asset_name][expectation_suite_name][expectation_name]["columns"][column_name] = {}
                                if param_key not in self._compiled_parameters["data_assets"][data_asset_name][expectation_suite_name][expectation_name]["columns"][column_name]:
                                    self._compiled_parameters["data_assets"][data_asset_name][expectation_suite_name][expectation_name]["columns"][column_name][param_key] = set()
                                self._compiled_parameters["data_assets"][data_asset_name][expectation_suite_name][expectation_name]["columns"][column_name][param_key].add(parameter)
                            
                            elif param_key in ["result", "details"]:
                                if param_key not in self._compiled_parameters["data_assets"][data_asset_name][expectation_suite_name][expectation_name]:
                                    self._compiled_parameters["data_assets"][data_asset_name][expectation_suite_name][expectation_name][param_key] = set()
                                self._compiled_parameters["data_assets"][data_asset_name][expectation_suite_name][expectation_name][param_key].add(parameter)
                            
                            else:
                                logger.warning("Invalid parameter urn (unrecognized structure): %s" % parameter)

        self._compiled = True

    def write_resource(
            self,
            resource,  # bytes
            resource_name,  # name to be used inside namespace, e.g. "my_file.html"
            resource_store,  # store to use to write the resource
            resource_namespace=None,  # An arbitrary name added to the resource namespace
            data_asset_name=None,  # A name that will be normalized by the data_context and used in the namespace
            expectation_suite_name=None,  # A string that is part of the namespace
            run_id=None
    ):  # A string that is part of the namespace
        """Writes the bytes in "resource" according to the resource_store's writing method, with a name constructed
        as follows:

        resource_namespace/run_id/data_asset_name/expectation_suite_name/resource_name

        If any of those components is None, it is omitted from the namespace.

        Args:
            resource:
            resource_name:
            resource_store:
            resource_namespace:
            data_asset_name:
            expectation_suite_name:
            run_id:

        Returns:
            A dictionary describing how to locate the resource (specific to resource_store type)
        """

        if resource_store is None:
            logger.error("No resource store specified")
            return

        resource_locator_info = {}

        if resource_store['type'] == "s3":
            raise NotImplementedError("s3 is not currently a supported resource_store type for writing")
        elif resource_store['type'] == 'filesystem':
            resource_store = self._normalize_store_path(resource_store)
            path_components = [resource_store['base_directory']]
            if resource_namespace is not None:
                path_components.append(resource_namespace)
            if run_id is not None:
                path_components.append(run_id)
            if data_asset_name is not None:
                if not isinstance(data_asset_name, NormalizedDataAssetName):
                    normalized_name = self._normalize_data_asset_name(data_asset_name)
                else:
                    normalized_name = data_asset_name
                if expectation_suite_name is not None:
                    path_components.append(self._get_normalized_data_asset_name_filepath(normalized_name, expectation_suite_name, base_path="", file_extension=""))
                else:
                    path_components.append(
                        self._get_normalized_data_asset_name_filepath(normalized_name, "",
                                                                      base_path="", file_extension=""))
            else:
                if expectation_suite_name is not None:
                    path_components.append(expectation_suite_name)

            path_components.append(resource_name)
            path = os.path.join(
                *path_components
            )
            safe_mmkdir(os.path.dirname(path))
            with open(path, "w") as writer:
                writer.write(resource)

            resource_locator_info['path'] = path
        else:
            raise DataContextError("Unrecognized resource store type.")

        return resource_locator_info

    def list_validation_results(self, validations_store=None):
        """
        {
          "run_id":
            "datasource": {
                "generator": {
                    "generator_asset": [expectation_suite_1, expectation_suite_1, ...]
                }
            }
        }
        """
        if validations_store is None:
            validations_store = self.validations_store
        else:
            validations_store = self._normalize_store_path(validations_store)

        validation_results = {}

        if validations_store["type"] == "filesystem":
            result_paths = [y for x in os.walk(validations_store["base_directory"]) for y in glob(os.path.join(x[0], '*.json'))]
            base_length = len(validations_store["base_directory"])
            rel_paths = [path[base_length:] for path in result_paths]

            for result in rel_paths:
                components = result.split("/")

                if len(components) != 5:
                    logger.error("Unrecognized validation result path: %s" % result)
                    continue
                run_id = components[0]

                # run_id_filter attribute in the config of validation store allows to filter run ids
                run_id_filter = validations_store.get("run_id_filter")
                if run_id_filter:
                    if run_id_filter.get("eq"):
                        if run_id_filter.get("eq") != run_id:
                            continue
                    elif run_id_filter.get("ne"):
                        if run_id_filter.get("ne") == run_id:
                            continue

                datasource_name = components[1]
                generator_name = components[2]
                generator_asset = components[3]
                expectation_suite = components[4][:-5]
                if run_id not in validation_results:
                    validation_results[run_id] = {}
                if datasource_name not in validation_results[run_id]:
                    validation_results[run_id][datasource_name] = {}
                if generator_name not in validation_results[run_id][datasource_name]:
                    validation_results[run_id][datasource_name][generator_name] = {}
                if generator_asset not in validation_results[run_id][datasource_name][generator_name]:
                    validation_results[run_id][datasource_name][generator_name][generator_asset] = []
                validation_results[run_id][datasource_name][generator_name][generator_asset].append(expectation_suite)
            return validation_results
        elif validations_store["type"] == "s3":
            raise NotImplementedError("s3 validations_store is not yet supported for listing validation results")
        else:
            raise DataContextError("unrecognized validations_store type: %s" % validations_store["type"])

    def get_validation_result(self, data_asset_name, expectation_suite_name="default", run_id=None, validations_store=None, failed_only=False):
        """Get validation results from a configured store.

        Args:
            data_asset_name: name of data asset for which to get validation result
            expectation_suite_name: expectation_suite name for which to get validation result (default: "default")
            run_id: run_id for which to get validation result (if None, fetch the latest result by alphanumeric sort)
            validations_store: the store from which to get validation results
            failed_only: if True, filter the result to return only failed expectations

        Returns:
            validation_result

        """

        validation_location = self.get_validation_location(data_asset_name, expectation_suite_name, run_id, validations_store=validations_store)

        if 'filepath' in validation_location:
            validation_path = validation_location['filepath']
            with open(validation_path, "r") as infile:
                results_dict = json.load(infile)

            if failed_only:
                failed_results_list = [result for result in results_dict["results"] if not result["success"]]
                results_dict["results"] = failed_results_list
                return results_dict
            else:
                return results_dict
    
        elif 'bucket' in validation_location: # s3

            try:
                import boto3
                s3 = boto3.client('s3')
            except ImportError:
                raise ImportError("boto3 is required for retrieving a dataset from s3")
        
            bucket = validation_location["bucket"]
            key = validation_location["key"]
            s3_response_object = s3.get_object(Bucket=bucket, Key=key)
            object_content = s3_response_object['Body'].read()
            
            results_dict = json.loads(object_content)

            if failed_only:
                failed_results_list = [result for result in results_dict["results"] if not result["success"]]
                results_dict["results"] = failed_results_list
                return results_dict
            else:
                return results_dict
        else:
            raise DataContextError("Invalid validations_store configuration: only 'filesystem' and 's3' are supported.")

    # TODO: refactor this into a snapshot getter based on project_config
    # def get_failed_dataset(self, validation_result, **kwargs):
    #     try:
    #         reference_url = validation_result["meta"]["dataset_reference"]
    #     except KeyError:
    #         raise ValueError("Validation result must have a dataset_reference in the meta object to fetch")
        
    #     if reference_url.startswith("s3://"):
    #         try:
    #             import boto3
    #             s3 = boto3.client('s3')
    #         except ImportError:
    #             raise ImportError("boto3 is required for retrieving a dataset from s3")
        
    #         parsed_url = urlparse(reference_url)
    #         bucket = parsed_url.netloc
    #         key = parsed_url.path[1:]
            
    #         s3_response_object = s3.get_object(Bucket=bucket, Key=key)
    #         if key.endswith(".csv"):
    #             # Materialize as dataset
    #             # TODO: check the associated config for the correct data_asset_type to use
    #             return read_csv(s3_response_object['Body'], **kwargs)
    #         else:
    #             return s3_response_object['Body']

    #     else:
    #         raise ValueError("Only s3 urls are supported.")

    def update_return_obj(self, data_asset, return_obj):
        """Helper called by data_asset.

        Args:
            data_asset: The data_asset whose validation produced the current return object
            return_obj: the return object to update

        Returns:
            return_obj: the return object, potentially changed into a widget by the configured expectation explorer
        """
        if self._expectation_explorer:
            return self._expectation_explorer_manager.create_expectation_widget(data_asset, return_obj)
        else:
            return return_obj

    def build_data_documentation(self, site_names=None, data_asset_name=None):
        """
        TODO!!!!

        Returns:
            A dictionary with the names of the updated data documentation sites as keys and the the location info
            of their index.html files as values
        """

        index_page_locator_infos = {}

        # construct the config (merge defaults with specifics)

        data_docs_config = self._project_config.get('data_docs')
        if data_docs_config:
            sites = data_docs_config.get('sites', [])
            for site_name, site_config in sites.items():
                if (site_names and site_name in site_names) or not site_names or len(site_names) == 0:
                    #TODO: get the builder class
                    #TODO: build the site config by using defaults if needed
                    complete_site_config = site_config
                    index_page_locator_info = SiteBuilder.build(self, complete_site_config, specified_data_asset_name=data_asset_name)
                    if index_page_locator_info:
                        index_page_locator_infos[site_name] = index_page_locator_info

        return index_page_locator_infos

    def get_absolute_path(self, path):
        #TODO: ideally, the data context object should resolve all paths before
        # calling the site builder (or any other specific logic)
        return os.path.join(self._context_root_directory, path)

    def profile_datasource(self,
                           datasource_name,
                           generator_name=None,
                           data_assets=None,
                           max_data_assets=20,
                           profile_all_data_assets=True,
                           profiler=BasicDatasetProfiler,
                           dry_run=False):
        """Profile the named datasource using the named profiler.

        Args:
            datasource_name: the name of the datasource for which to profile data_assets
            generator_name: the name of the generator to use to get batches
            data_assets: list of data asset names to profile
            max_data_assets: if the number of data assets the generator yields is greater than this max_data_assets,
                profile_all_data_assets=True is required to profile all
            profile_all_data_assets: when True, all data assets are profiled, regardless of their number
            profiler: the profiler class to use
            dry_run: when true, the method checks arguments and reports if can profile or specifies the arguments that are missing

        Returns:
            A dictionary::

                {
                    "success": True/False,
                    "results": List of (expectation_suite, EVR) tuples for each of the data_assets found in the datasource
                }

            When success = False, the error details are under "error" key
        """
        if not dry_run:
            logger.info("Profiling '%s' with '%s'" % (datasource_name, profiler.__name__))

        profiling_results = {}
        data_asset_names = self.get_available_data_asset_names(datasource_name)
        if generator_name is None:
            if len(data_asset_names[datasource_name].keys()) == 1:
                generator_name = list(data_asset_names[datasource_name].keys())[0]
        if generator_name not in data_asset_names[datasource_name]:
            raise ProfilerError("Generator %s not found for datasource %s" % (generator_name, datasource_name))

        data_asset_name_list = list(data_asset_names[datasource_name][generator_name])
        total_data_assets = len(data_asset_name_list)

        if data_assets and len(data_assets) > 0:
            not_found_data_assets = [name for name in data_assets if name not in data_asset_name_list]
            if len(not_found_data_assets) > 0:
                profiling_results = {
                    'success': False,
                    'error': {
                        'code': DataContext.PROFILING_ERROR_CODE_SPECIFIED_DATA_ASSETS_NOT_FOUND,
                        'not_found_data_assets': not_found_data_assets,
                        'data_assets': data_asset_name_list
                    }
                }
                return profiling_results


            data_asset_name_list = data_assets
            data_asset_name_list.sort()
            total_data_assets = len(data_asset_name_list)
            if not dry_run:
                logger.info("Profiling the white-listed data assets: %s, alphabetically." % (",".join(data_asset_name_list)))
        else:
            if profile_all_data_assets:
                data_asset_name_list.sort()
            else:
                if total_data_assets > max_data_assets:
                    profiling_results = {
                        'success': False,
                        'error': {
                            'code': DataContext.PROFILING_ERROR_CODE_TOO_MANY_DATA_ASSETS,
                            'num_data_assets': total_data_assets,
                            'data_assets': data_asset_name_list
                        }
                    }
                    return profiling_results

        if not dry_run:
            logger.info("Profiling all %d data assets from generator %s" % (len(data_asset_name_list), generator_name))
        else:
            logger.info("Found %d data assets from generator %s" % (len(data_asset_name_list), generator_name))

        profiling_results['success'] = True

        if not dry_run:
            profiling_results['results'] = []
            total_columns, total_expectations, total_rows, skipped_data_assets = 0, 0, 0, 0
            total_start_time = datetime.datetime.now()
            # run_id = total_start_time.isoformat().replace(":", "") + "Z"
            run_id = "profiling"

            for name in data_asset_name_list:
                logger.info("\tProfiling '%s'..." % name)
                try:
                    start_time = datetime.datetime.now()

                    # FIXME: There needs to be an affordance here to limit to 100 rows, or downsample, etc.
                    batch = self.get_batch(
                        data_asset_name=NormalizedDataAssetName(datasource_name, generator_name, name),
                        expectation_suite_name=profiler.__name__
                    )

                    if not profiler.validate(batch):
                        raise ProfilerError(
                            "batch '%s' is not a valid batch for the '%s' profiler" % (name, profiler.__name__)
                        )

                    # Note: This logic is specific to DatasetProfilers, which profile a single batch. Multi-batch profilers
                    # will have more to unpack.
                    expectation_suite, validation_result = profiler.profile(batch, run_id=run_id)
                    profiling_results['results'].append((expectation_suite, validation_result))

                    if isinstance(batch, Dataset):
                        # For datasets, we can produce some more detailed statistics
                        row_count = batch.get_row_count()
                        total_rows += row_count
                        new_column_count = len(set([exp["kwargs"]["column"] for exp in expectation_suite["expectations"] if "column" in exp["kwargs"]]))
                        total_columns += new_column_count

                    new_expectation_count = len(expectation_suite["expectations"])
                    total_expectations += new_expectation_count

                    self.save_expectation_suite(expectation_suite)
                    duration = (datetime.datetime.now() - start_time).total_seconds()
                    logger.info("\tProfiled %d columns using %d rows from %s (%.3f sec)" %
                                (new_column_count, row_count, name, duration))

                except ProfilerError as err:
                    logger.warning(err.message)
                except IOError as exc:
                    logger.warning("IOError while profiling %s. (Perhaps a loading error?) Skipping." % (name))
                    logger.debug(str(exc))
                    skipped_data_assets += 1
                # FIXME: this is a workaround for catching SQLAlchemny exceptions without taking SQLAlchemy dependency.
                # Think how to avoid this.
                except Exception as e:
                    logger.warning("Exception while profiling %s. (Perhaps a loading error?) Skipping." % (name))
                    logger.debug(str(e))
                    skipped_data_assets += 1

            total_duration = (datetime.datetime.now() - total_start_time).total_seconds()
            logger.info("""
    Profiled %d of %d named data assets, with %d total rows and %d columns in %.2f seconds.
    Generated, evaluated, and stored %d candidate Expectations.
    Note: You will need to review and revise Expectations before using them in production.""" % (
                len(data_asset_name_list),
                total_data_assets,
                total_rows,
                total_columns,
                total_duration,
                total_expectations,
            ))
            if skipped_data_assets > 0:
                logger.warning("Skipped %d data assets due to errors." % skipped_data_assets)

        profiling_results['success'] = True
        return profiling_results


PROJECT_HELP_COMMENT = """# Welcome to great expectations. 
# This project configuration file allows you to define datasources, 
# generators, integrations, and other configuration artifacts that
# make it easier to use Great Expectations.

# For more help configuring great expectations, 
# see the documentation at: https://greatexpectations.io/config_file.html

# NOTE: GE uses the names of configured datasources and generators to manage
# how expectations and other configuration artifacts are stored in the 
# expectations/ and datasources/ folders. If you need to rename an existing
# datasource or generator, be sure to also update the paths for related artifacts.

"""

PROJECT_OPTIONAL_CONFIG_COMMENT = """

# The plugins_directory is where the data_context will look for custom_data_assets.py
# and any configured evaluation parameter store

plugins_directory: plugins/

# Configure additional data context options here.

# Uncomment the lines below to enable s3 as a result store. If a result store is enabled,
# validation results will be saved in the store according to run id.

# For S3, ensure that appropriate credentials or assume_role permissions are set where
# validation happens.


validations_store:
  local:
    type: filesystem
    base_directory: uncommitted/validations/
#   remote:
#     type: s3
#     bucket: <your bucket>
#     key_prefix: <your key prefix>
#   

# Uncomment the lines below to enable a result callback.

# result_callback:
#   slack: https://slack.com/replace_with_your_webhook

# Uncomment the lines below to save snapshots of data assets that fail validation.

# data_asset_snapshot_store:
#   filesystem:
#     base_directory: uncommitted/snapshots/
#   s3:
#     bucket:
#     key_prefix:

# Uncomment the lines below to enable a custom evaluation_parameter_store
# evaluation_parameter_store:
#   type: my_evaluation_parameter_store
#   config:  # - this is optional - this is how we can pass kwargs to the object's constructor
#     param1: boo
#     param2: bah


data_docs:
  sites:
    local_site: # site name
    # “local_site” renders documentation for all the datasources in the project from GE artifacts in the local repo. 
    # The site includes expectation suites and profiling and validation results from uncommitted directory. 
    # Local site provides the convenience of visualizing all the entities stored in JSON files as HTML.
      type: SiteBuilder
      site_store: # where the HTML will be written to (filesystem/S3)
        type: filesystem
        base_directory: uncommitted/documentation/local_site
      validations_store: # where to look for validation results (filesystem/S3)
        type: filesystem
        base_directory: uncommitted/validations/
        run_id_filter:
          ne: profiling
      profiling_store: # where to look for profiling results (filesystem/S3)
        type: filesystem
        base_directory: uncommitted/validations/
        run_id_filter:
          eq: profiling

      datasources: '*' # by default, all datasources
      sections:
        index:
          renderer:
            module: great_expectations.render.renderer
            class: SiteIndexPageRenderer
          view:
            module: great_expectations.render.view
            class: DefaultJinjaIndexPageView
        validations: # if not present, validation results are not rendered
          renderer:
            module: great_expectations.render.renderer
            class: ValidationResultsPageRenderer
          view:
            module: great_expectations.render.view
            class: DefaultJinjaPageView
        expectations: # if not present, expectation suites are not rendered
          renderer:
            module: great_expectations.render.renderer
            class: ExpectationSuitePageRenderer
          view:
            module: great_expectations.render.view
            class: DefaultJinjaPageView
        profiling: # if not present, profiling results are not rendered
          renderer:
            module: great_expectations.render.renderer
            class: ProfilingResultsPageRenderer
          view:
            module: great_expectations.render.view
            class: DefaultJinjaPageView
            
    team_site:
      # "team_site" is meant to support the "shared source of truth for a team" use case. 
      # By default only the expectations section is enabled.
      #  Users have to configure the profiling and the validations sections (and the corresponding validations_store and profiling_store attributes based on the team's decisions where these are stored (a local filesystem or S3). 
      # Reach out on Slack (https://tinyurl.com/great-expectations-slack>) if you would like to discuss the best way to configure a team site.
      type: SiteBuilder
      site_store:
        type: filesystem
        base_directory: uncommitted/documentation/team_site
#      validations_store:
#        type: s3
#        bucket: ???
#        path: ???
#      profiling_store:
#        type: filesystem
#        base_directory: fixtures/validations/
#        run_id_filter:
#          eq: profiling

      datasources: '*'
      sections:
        index:
          renderer:
            module: great_expectations.render.renderer
            class: SiteIndexPageRenderer
          view:
            module: great_expectations.render.view
            class: DefaultJinjaIndexPageView
        expectations:
          renderer:
            module: great_expectations.render.renderer
            class: ExpectationSuitePageRenderer
          view:
            module: great_expectations.render.view
            class: DefaultJinjaPageView

"""

PROJECT_TEMPLATE = PROJECT_HELP_COMMENT + "datasources: {}\n" + PROJECT_OPTIONAL_CONFIG_COMMENT


PROFILE_COMMENT = """This file stores profiles with database access credentials. 
Do not commit this file to version control. 

A profile can optionally have a single parameter called 
"url" which will be passed to sqlalchemy's create_engine.

Otherwise, all credential options specified here for a 
given profile will be passed to sqlalchemy's create URL function.

"""<|MERGE_RESOLUTION|>--- conflicted
+++ resolved
@@ -108,11 +108,6 @@
             with open(os.path.join(project_root_dir, "great_expectations/great_expectations.yml"), "w") as template:
                 template.write(PROJECT_TEMPLATE)
 
-<<<<<<< HEAD
-        return cls(context_root_dir)
-        
-    def __init__(self, context_root_dir=None, expectation_explorer=False, data_asset_name_delimiter = '/'):
-=======
         return cls(os.path.join(project_root_dir, "great_expectations"))
             
     def __init__(self, context_root_dir=None, expectation_explorer=False, data_asset_name_delimiter='/'):
@@ -129,7 +124,6 @@
         Returns:
             None
         """
->>>>>>> aa37ed46
         self._expectation_explorer = expectation_explorer
         self._datasources = {}
 
