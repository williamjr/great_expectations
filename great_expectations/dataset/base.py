
import json
import inspect
import copy
from functools import wraps
import traceback
import warnings
from six import string_types

from collections import (
    Counter,
    defaultdict
)

from ..version import __version__
from .util import DotDict, recursively_convert_to_json_serializable, parse_result_format

class Dataset(object):

    def __init__(self, *args, **kwargs):
        super(Dataset, self).__init__(*args, **kwargs)
        self.initialize_expectations()

    @classmethod
    def expectation(cls, method_arg_names):
        """Manages configuration and running of expectation objects.

        Expectation builds and saves a new expectation configuration to the Dataset object. It is the core decorator \
        used by great expectations to manage expectation configurations.

        Args:
            method_arg_names (List) : An ordered list of the arguments used by the method implementing the expectation \
                (typically the result of inspection). Positional arguments are explicitly mapped to \
                keyword arguments when the expectation is run.

        Notes:
            Intermediate decorators that call the core @expectation decorator will most likely need to pass their \
            decorated methods' signature up to the expectation decorator. For example, the MetaPandasDataset \
            column_map_expectation decorator relies on the Dataset expectation decorator, but will pass through the \
            signature from the implementing method.

            @expectation intercepts and takes action based on the following parameters:
                * include_config (boolean or None) : \
                    If True, then include the generated expectation config as part of the result object. \
                    For more detail, see :ref:`include_config`.
                * catch_exceptions (boolean or None) : \
                    If True, then catch exceptions and include them as part of the result object. \
                    For more detail, see :ref:`catch_exceptions`.
                * result_format (str or None) : \
                    Which output mode to use: `BOOLEAN_ONLY`, `BASIC`, `COMPLETE`, or `SUMMARY`.
                    For more detail, see :ref:`result_format <result_format>`.
                * meta (dict or None): \
                    A JSON-serializable dictionary (nesting allowed) that will be included in the output without modification. \
                    For more detail, see :ref:`meta`.
        """
        def outer_wrapper(func):
            @wraps(func)
            def wrapper(self, *args, **kwargs):

                #Get the name of the method
                method_name = func.__name__

                # Combine all arguments into a single new "kwargs"
                all_args = dict(zip(method_arg_names, args))
                all_args.update(kwargs)

                #Unpack display parameters; remove them from all_args if appropriate
                if "include_config" in kwargs:
                    include_config = kwargs["include_config"]
                    del all_args["include_config"]
                else:
                    include_config = self.default_expectation_args["include_config"]

                if "catch_exceptions" in kwargs:
                    catch_exceptions = kwargs["catch_exceptions"]
                    del all_args["catch_exceptions"]
                else:
                    catch_exceptions = self.default_expectation_args["catch_exceptions"]

                if "result_format" in kwargs:
                    result_format = kwargs["result_format"]
                else:
                    result_format = self.default_expectation_args["result_format"]

                if "meta" in kwargs:
                    meta = kwargs["meta"]
                    del all_args["meta"]
                else:
                    meta = None

                # This intends to get the signature of the inner wrapper, if there is one.
                if "result_format" in inspect.getargspec(func)[0][1:]:
                    all_args["result_format"] = result_format
                else:
                    if "result_format" in all_args:
                        del all_args["result_format"]

                all_args = recursively_convert_to_json_serializable(all_args)
                expectation_args = copy.deepcopy(all_args)

                #Construct the expectation_config object
                expectation_config = DotDict({
                    "expectation_type": method_name,
                    "kwargs": expectation_args
                })

                if meta is not None:
                    expectation_config["meta"] = meta

                raised_exception = False
                exception_traceback = None
                exception_message = None

                # Finally, execute the expectation method itself
                try:
                    return_obj = func(self, **expectation_args)

                except Exception as err:
                    if catch_exceptions:
                        raised_exception = True
                        exception_traceback = traceback.format_exc()
                        exception_message = str(err)

                        return_obj = {
                            "success": False
                        }

                    else:
                        raise(err)

                # Append the expectation to the config.
                self.append_expectation(expectation_config)

                if include_config:
                    return_obj["expectation_config"] = copy.deepcopy(expectation_config)

                if catch_exceptions:
                    return_obj["exception_info"] = {
                        "raised_exception": raised_exception,
                        "exception_message": exception_message,
                        "exception_traceback": exception_traceback
                    }

                # Add a "success" object to the config
                expectation_config["success_on_last_run"] = return_obj["success"]

                return_obj = recursively_convert_to_json_serializable(return_obj)
                return return_obj

            return wrapper

        return outer_wrapper

    @classmethod
    def column_map_expectation(cls, func):
        """Constructs an expectation using column-map semantics.

        The column_map_expectation decorator handles boilerplate issues surrounding the common pattern of evaluating
        truthiness of some condition on a per-row basis.

        Args:
            func (function): \
                The function implementing a row-wise expectation. The function should take a column of data and \
                return an equally-long column of boolean values corresponding to whether the truthiness of the \
                underlying expectation.

        Notes:
            column_map_expectation intercepts and takes action based on the following parameters:
            mostly (None or a float between 0 and 1): \
                Return `"success": True` if the percentage of unexpected values is less than or equal to `mostly`. \
                For more detail, see :ref:`mostly`.

            column_map_expectation *excludes null values* from being passed to the function

            Depending on the `result_format` selected, column_map_expectation can additional data to a return object, \
            including `element_count`, `nonnull_values`, `nonnull_count`, `success_count`, `unexpected_list`, and \
            `unexpected_index_list`. See :func:`_format_column_map_output <great_expectations.dataset.base.Dataset._format_column_map_output>`

        See also:
            :func:`expect_column_values_to_be_unique <great_expectations.dataset.base.Dataset.expect_column_values_to_be_unique>` \
            for an example of a column_map_expectation
        """
        raise NotImplementedError

    @classmethod
    def column_aggregate_expectation(cls, func):
        """Constructs an expectation using column-aggregate semantics.

        The column_aggregate_expectation decorator handles boilerplate issues surrounding the common pattern of \
        evaluating truthiness of some condition on an aggregated-column basis.

        Args:
            func (function): \
                The function implementing an expectation using an aggregate property of a column. \
                The function should take a column of data and return the aggregate value it computes.

        Notes:
            column_aggregate_expectation *excludes null values* from being passed to the function

        See also:
            :func:`expect_column_mean_to_be_between <great_expectations.dataset.base.Dataset.expect_column_mean_to_be_between>` \
            for an example of a column_aggregate_expectation
        """
        raise NotImplementedError

    def initialize_expectations(self, config=None, name=None):
        if config != None:
            #!!! Should validate the incoming config with jsonschema here

            # Copy the original so that we don't overwrite it by accident
            ## Pandas incorrectly interprets this as an attempt to create a column and throws up a warning. Suppress it
            ## since we are subclassing.
            with warnings.catch_warnings():
                warnings.simplefilter("ignore", category=UserWarning)
                self._expectations_config = DotDict(copy.deepcopy(config))

        else:
            ## Pandas incorrectly interprets this as an attempt to create a column and throws up a warning. Suppress it
            ## since we are subclassing.
            with warnings.catch_warnings():
                warnings.simplefilter("ignore", category=UserWarning)
                self._expectations_config = DotDict({
                    "dataset_name" : name,
                    "meta": {
                        "great_expectations.__version__": __version__
                    },
                    "expectations" : []
                })

        ## Pandas incorrectly interprets this as an attempt to create a column and throws up a warning. Suppress it
        ## since we are subclassing.
        with warnings.catch_warnings():
            warnings.simplefilter("ignore", category=UserWarning)
            self.default_expectation_args = {
                "include_config" : False,
                "catch_exceptions" : False,
                "result_format" : 'BASIC',
            }

    def append_expectation(self, expectation_config):
        expectation_type = expectation_config['expectation_type']

        #Test to ensure the new expectation is serializable.
        #FIXME: If it's not, are we sure we want to raise an error?
        #FIXME: Should we allow users to override the error?
        #FIXME: Should we try to convert the object using something like recursively_convert_to_json_serializable?
        json.dumps(expectation_config)

        #Drop existing expectations with the same expectation_type.
        #For column_expectations, append_expectation should only replace expectations
        # where the expectation_type AND the column match
        #!!! This is good default behavior, but
        #!!!    it needs to be documented, and
        #!!!    we need to provide syntax to override it.

        if 'column' in expectation_config['kwargs']:
            column = expectation_config['kwargs']['column']

            self._expectations_config.expectations = [f for f in filter(
                lambda exp: (exp['expectation_type'] != expectation_type) or ('column' in exp['kwargs'] and exp['kwargs']['column'] != column),
                self._expectations_config.expectations
            )]
        else:
            self._expectations_config.expectations = [f for f in filter(
                lambda exp: exp['expectation_type'] != expectation_type,
                self._expectations_config.expectations
            )]

        self._expectations_config.expectations.append(expectation_config)

    def _copy_and_clean_up_expectation(self,
        expectation,
        discard_result_format_kwargs=True,
        discard_include_configs_kwargs=True,
        discard_catch_exceptions_kwargs=True,
    ):
        new_expectation = copy.deepcopy(expectation)

        if "success_on_last_run" in new_expectation:
            del new_expectation["success_on_last_run"]

        if discard_result_format_kwargs:
            if "result_format" in new_expectation["kwargs"]:
                del new_expectation["kwargs"]["result_format"]
                # discards["result_format"] += 1

        if discard_include_configs_kwargs:
            if "include_configs" in new_expectation["kwargs"]:
                del new_expectation["kwargs"]["include_configs"]
                # discards["include_configs"] += 1

        if discard_catch_exceptions_kwargs:
            if "catch_exceptions" in new_expectation["kwargs"]:
                del new_expectation["kwargs"]["catch_exceptions"]
                # discards["catch_exceptions"] += 1

        return new_expectation

    def _copy_and_clean_up_expectations_from_indexes(
        self,
        match_indexes,
        discard_result_format_kwargs=True,
        discard_include_configs_kwargs=True,
        discard_catch_exceptions_kwargs=True,
    ):
        rval = []
        for i in match_indexes:
            rval.append(
                self._copy_and_clean_up_expectation(
                    self._expectations_config.expectations[i],
                    discard_result_format_kwargs,
                    discard_include_configs_kwargs,
                    discard_catch_exceptions_kwargs,
                )
            )

        return rval

    def find_expectation_indexes(self,
        expectation_type=None,
        column=None,
        expectation_kwargs=None
    ):
        """Find matching expectations within _expectation_config.
        Args:
            expectation_type=None                : The name of the expectation type to be matched.
            column=None                          : The name of the column to be matched.
            expectation_kwargs=None              : A dictionary of kwargs to match against.

        Returns:
            A list of indexes for matching expectation objects.
            If there are no matches, the list will be empty.
        """
        if expectation_kwargs == None:
            expectation_kwargs = {}

        if "column" in expectation_kwargs and column != None and column != expectation_kwargs["column"]:
            raise ValueError("Conflicting column names in remove_expectation: %s and %s" % (column, expectation_kwargs["column"]))

        if column != None:
            expectation_kwargs["column"] = column

        match_indexes = []
        for i, exp in enumerate(self._expectations_config.expectations):
            if expectation_type == None or (expectation_type == exp['expectation_type']):
                # if column == None or ('column' not in exp['kwargs']) or (exp['kwargs']['column'] == column) or (exp['kwargs']['column']==:
                match = True

                for k,v in expectation_kwargs.items():
                    if k in exp['kwargs'] and exp['kwargs'][k] == v:
                        continue
                    else:
                        match = False

                if match:
                    match_indexes.append(i)

        return match_indexes

    def find_expectations(self,
        expectation_type=None,
        column=None,
        expectation_kwargs=None,
        discard_result_format_kwargs=True,
        discard_include_configs_kwargs=True,
        discard_catch_exceptions_kwargs=True,
    ):
        """Find matching expectations within _expectation_config.
        Args:
            expectation_type=None                : The name of the expectation type to be matched.
            column=None                          : The name of the column to be matched.
            expectation_kwargs=None              : A dictionary of kwargs to match against.
            discard_result_format_kwargs=True    : In returned expectation object(s), suppress the `result_format` parameter.
            discard_include_configs_kwargs=True  : In returned expectation object(s), suppress the `include_configs` parameter.
            discard_catch_exceptions_kwargs=True : In returned expectation object(s), suppress the `catch_exceptions` parameter.

        Returns:
            A list of matching expectation objects.
            If there are no matches, the list will be empty.
        """

        match_indexes = self.find_expectation_indexes(
            expectation_type,
            column,
            expectation_kwargs,
        )

        return self._copy_and_clean_up_expectations_from_indexes(
            match_indexes,
            discard_result_format_kwargs,
            discard_include_configs_kwargs,
            discard_catch_exceptions_kwargs,
        )

    def remove_expectation(self,
        expectation_type=None,
        column=None,
        expectation_kwargs=None,
        remove_multiple_matches=False,
        dry_run=False,
    ):
        """Remove matching expectation(s) from _expectation_config.
        Args:
            expectation_type=None                : The name of the expectation type to be matched.
            column=None                          : The name of the column to be matched.
            expectation_kwargs=None              : A dictionary of kwargs to match against.
            remove_multiple_matches=False        : Match multiple expectations
            dry_run=False                        : Return a list of matching expectations without removing

        Returns:
            None, unless dry_run=True.
            If dry_run=True and remove_multiple_matches=False then return the expectation that *would be* removed.
            If dry_run=True and remove_multiple_matches=True then return a list of expectations that *would be* removed.

        Note:
            If remove_expectation doesn't find any matches, it raises a ValueError.
            If remove_expectation finds more than one matches and remove_multiple_matches!=True, it raises a ValueError.
            If dry_run=True, then `remove_expectation` acts as a thin layer to find_expectations, with the default values for discard_result_format_kwargs, discard_include_configs_kwargs, and discard_catch_exceptions_kwargs
        """

        match_indexes = self.find_expectation_indexes(
            expectation_type,
            column,
            expectation_kwargs,
        )

        if len(match_indexes) == 0:
            raise ValueError('No matching expectation found.')

        elif len(match_indexes) > 1:
            if not remove_multiple_matches:
                raise ValueError('Multiple expectations matched arguments. No expectations removed.')
            else:

                if not dry_run:
                    self._expectations_config.expectations = [i for j, i in enumerate(self._expectations_config.expectations) if j not in match_indexes]
                else:
                    return self._copy_and_clean_up_expectations_from_indexes(match_indexes)

        else: #Exactly one match
            expectation = self._copy_and_clean_up_expectation(
                self._expectations_config.expectations[match_indexes[0]]
            )

            if not dry_run:
                del self._expectations_config.expectations[match_indexes[0]]

            else:
                if remove_multiple_matches:
                    return [expectation]
                else:
                    return expectation

<<<<<<< HEAD
    def remove_false_expectations(self):
        res = self.validate(only_return_failures=True).get('results')
        if any(res):
            for item in res:
                self.remove_expectation(expectation_type=item['expectation_type'], expectation_kwargs=item['kwargs'])
            print("WARNING: Removed %s expectations that were 'False'" % len(res))
=======
    def discard_failing_expectations(self):
        res = self.validate(only_return_failures=True).get('results')
        if any(res):
            for item in res:
                self.remove_expectation(expectation_type=item['expectation_config']['expectation_type'],
                                        expectation_kwargs=item['expectation_config']['kwargs'])
#            print("WARNING: Removed %s expectations that were 'False'" % len(res))
            warnings.warn("Removed %s expectations that were 'False'" % len(res))
>>>>>>> 3a487e35

    def get_default_expectation_arguments(self):
        """Fetch default expectation arguments for this dataset

        Returns:
            A dictionary containing all the current default expectation arguments for a dataset

            Ex::

                {
                    "include_config" : False,
                    "catch_exceptions" : False,
                    "result_format" : 'BASIC'
                }

        See also:
            set_default_expectation_arguments
        """
        return self.default_expectation_args

    def set_default_expectation_argument(self, argument, value):
        """Set a default expectation argument for this dataset

        Args:
            argument (string): The argument to be replaced
            value : The New argument to use for replacement

        Returns:
            None

        See also:
            get_default_expectation_arguments
        """
        #!!! Maybe add a validation check here?

        self.default_expectation_args[argument] = value

    def get_expectations_config(self,
        discard_failed_expectations=True,
        discard_result_format_kwargs=True,
        discard_include_configs_kwargs=True,
        discard_catch_exceptions_kwargs=True,
        suppress_warnings=False
    ):
        """Returns _expectation_config as a JSON object, and perform some cleaning along the way.
        Args:
            discard_failed_expectations=True     : Only include expectations with success_on_last_run=True in the exported config.
            discard_result_format_kwargs=True    : In returned expectation objects, suppress the `result_format` parameter.
            discard_include_configs_kwargs=True  : In returned expectation objects, suppress the `include_configs` parameter.
            discard_catch_exceptions_kwargs=True : In returned expectation objects, suppress the `catch_exceptions` parameter.

        Returns:
            An expectation config.

        Note:
            get_expectations_config does not affect the underlying config at all. The returned config is a copy of _expectations_config, not the original object.
        """
        config = dict(self._expectations_config)
        config = copy.deepcopy(config)
        expectations = config["expectations"]

        discards = defaultdict(int)

        if discard_failed_expectations:
            new_expectations = []

            for expectation in expectations:
                #Note: This is conservative logic.
                #Instead of retaining expectations IFF success==True, it discard expectations IFF success==False.
                #In cases where expectation["success"] is missing or None, expectations are *retained*.
                #Such a case could occur if expectations were loaded from a config file and never run.
                if "success_on_last_run" in expectation and expectation["success_on_last_run"] == False:
                    discards["failed_expectations"] += 1
                else:
                    new_expectations.append(expectation)

            expectations = new_expectations

        for expectation in expectations:
            #FIXME: Factor this out into a new function. The logic is duplicated in remove_expectation, which calls _copy_and_clean_up_expectation
            if "success_on_last_run" in expectation:
                del expectation["success_on_last_run"]

            if discard_result_format_kwargs:
                if "result_format" in expectation["kwargs"]:
                    del expectation["kwargs"]["result_format"]
                    discards["result_format"] += 1

            if discard_include_configs_kwargs:
                if "include_configs" in expectation["kwargs"]:
                    del expectation["kwargs"]["include_configs"]
                    discards["include_configs"] += 1

            if discard_catch_exceptions_kwargs:
                if "catch_exceptions" in expectation["kwargs"]:
                    del expectation["kwargs"]["catch_exceptions"]
                    discards["catch_exceptions"] += 1


        if not suppress_warnings:
            """
WARNING: get_expectations_config discarded
    12 failing expectations
    44 result_format kwargs
     0 include_config kwargs
     1 catch_exceptions kwargs
If you wish to change this behavior, please set discard_failed_expectations, discard_result_format_kwargs, discard_include_configs_kwargs, and discard_catch_exceptions_kwargs appropirately.
            """
            if any([discard_failed_expectations, discard_result_format_kwargs, discard_include_configs_kwargs, discard_catch_exceptions_kwargs]):
                print ("WARNING: get_expectations_config discarded")
                if discard_failed_expectations:
                    print ("\t%d failing expectations" % discards["failed_expectations"])
                if discard_result_format_kwargs:
                    print ("\t%d result_format kwargs" % discards["result_format"])
                if discard_include_configs_kwargs:
                    print ("\t%d include_configs kwargs" % discards["include_configs"])
                if discard_catch_exceptions_kwargs:
                    print ("\t%d catch_exceptions kwargs" % discards["catch_exceptions"])
                print ("If you wish to change this behavior, please set discard_failed_expectations, discard_result_format_kwargs, discard_include_configs_kwargs, and discard_catch_exceptions_kwargs appropirately.")

        config["expectations"] = expectations
        return config

    def save_expectations_config(
        self,
        filepath=None,
        discard_failed_expectations=True,
        discard_result_format_kwargs=True,
        discard_include_configs_kwargs=True,
        discard_catch_exceptions_kwargs=True,
        suppress_warnings=False
    ):
        if filepath==None:
            #FIXME: Fetch the proper filepath from the project config
            pass

        expectations_config = self.get_expectations_config(
            discard_failed_expectations,
            discard_result_format_kwargs,
            discard_include_configs_kwargs,
            discard_catch_exceptions_kwargs,
            suppress_warnings
        )
        expectation_config_str = json.dumps(expectations_config, indent=2)
        open(filepath, 'w').write(expectation_config_str)

    def validate(self, expectations_config=None, catch_exceptions=True, result_format=None, only_return_failures=False):
        results = []

        if expectations_config is None:
            expectations_config = self.get_expectations_config(
                discard_failed_expectations=False,
                discard_result_format_kwargs=False,
                discard_include_configs_kwargs=False,
                discard_catch_exceptions_kwargs=False,
            )
        elif isinstance(expectations_config, string_types):
            expectations_config = json.load(open(expectations_config, 'r'))

        # Warn if our version is different from the version in the configuration
        try:
            if expectations_config['meta']['great_expectations.__version__'] != __version__:
                warnings.warn("WARNING: This configuration object was built using a different version of great_expectations than is currently validating it.")
        except KeyError:
            warnings.warn("WARNING: No great_expectations version found in configuration object.")

        for expectation in expectations_config['expectations']:
            try:
                expectation_method = getattr(self, expectation['expectation_type'])

                if result_format is not None:
                    expectation['kwargs'].update({"result_format": result_format})

                result = expectation_method(
                    catch_exceptions=catch_exceptions,
                    **expectation['kwargs']
                )

            except Exception as err:
                if catch_exceptions:
                    raised_exception = True
                    exception_traceback = traceback.format_exc()

                    result = {
                        "success": False,
                        "exception_info": {
                            "raised_exception": raised_exception,
                            "exception_traceback": exception_traceback,
                            "exception_message": str(err)
                        }
                    }

                else:
                    raise(err)

            #if include_config:
            result["expectation_config"] = copy.deepcopy(expectation)

            # Add an empty exception_info object if no exception was caught
            if catch_exceptions and ('exception_info' not in result):
                result["exception_info"] = {
                    "raised_exception": False,
                    "exception_traceback": None,
                    "exception_message": None
                }

            results.append(result)

        if only_return_failures:
            abbrev_results = []
            for exp in results:
                if exp["success"]==False:
                    abbrev_results.append(exp)
            results = abbrev_results

        return {
            "results" : results
        }


    ##### Output generation #####
    def _format_column_map_output(self,
        result_format, success,
        element_count, nonnull_count,
        unexpected_list, unexpected_index_list
    ):
        """Helper function to construct expectation result objects for column_map_expectations.

        Expectations support four result_formats: BOOLEAN_ONLY, BASIC, SUMMARY, and COMPLETE.
        In each case, the object returned has a different set of populated fields.
        See :ref:`result_format` for more information.

        This function handles the logic for mapping those fields for column_map_expectations.
        """

        # Retain support for string-only output formats:
        result_format = parse_result_format(result_format)

        # Incrementally add to result and return when all values for the specified level are present
        return_obj = {
            'success': success
        }

        if result_format['result_format'] == 'BOOLEAN_ONLY':
            return return_obj

        missing_count = element_count - nonnull_count
        unexpected_count = len(unexpected_list)

        if element_count > 0:
            unexpected_percent = float(unexpected_count) / element_count
            missing_percent = float(missing_count) / element_count

            if nonnull_count > 0:
                unexpected_percent_nonmissing = float(unexpected_count) / nonnull_count
            else:
                unexpected_percent_nonmissing = None

        else:
            missing_percent = None
            unexpected_percent = None
            unexpected_percent_nonmissing = None

        return_obj['result'] = {
            'element_count': element_count,
            'missing_count': missing_count,
            'missing_percent': missing_percent,
            'unexpected_count': unexpected_count,
            'unexpected_percent': unexpected_percent,
            'unexpected_percent_nonmissing': unexpected_percent_nonmissing,
            'partial_unexpected_list': unexpected_list[:result_format['partial_unexpected_count']]
        }

        if result_format['result_format'] == 'BASIC':
            return return_obj

        # Try to return the most common values, if possible.
        try:
            partial_unexpected_counts = [
                {'value': key, 'count': value}
                for key, value
                in sorted(
                    Counter(unexpected_list).most_common(result_format['partial_unexpected_count']),
                    key=lambda x: (-x[1], x[0]))
            ]
        except TypeError:
            partial_unexpected_counts = ['partial_exception_counts requires a hashable type']

        return_obj['result'].update(
            {
                'partial_unexpected_index_list': unexpected_index_list[:result_format['partial_unexpected_count']] if unexpected_index_list is not None else None,
                'partial_unexpected_counts': partial_unexpected_counts
            }
        )

        if result_format['result_format'] == 'SUMMARY':
            return return_obj

        return_obj['result'].update(
            {
                'unexpected_list': unexpected_list,
                'unexpected_index_list': unexpected_index_list
            }
        )

        if result_format['result_format'] == 'COMPLETE':
            return return_obj

        raise ValueError("Unknown result_format %s." % (result_format['result_format'],))

    def _calc_map_expectation_success(self, success_count, nonnull_count, mostly):
        """Calculate success and percent_success for column_map_expectations

        Args:
            success_count (int): \
                The number of successful values in the column
            nonnull_count (int): \
                The number of nonnull values in the column
            mostly (float or None): \
                A value between 0 and 1 (or None), indicating the percentage of successes required to pass the expectation as a whole\
                If mostly=None, then all values must succeed in order for the expectation as a whole to succeed.

        Returns:
            success (boolean), percent_success (float)
        """

        if nonnull_count > 0:
            percent_success = float(success_count)/nonnull_count

            if mostly:
                success = bool(percent_success >= mostly)

            else:
                success = bool(nonnull_count-success_count == 0)

        else:
            success = True
            percent_success = None

        return success, percent_success

    ##### Iterative testing for custom expectations #####

    def test_expectation_function(self, function, *args, **kwargs):
        """Test a generic expectation function

        Args:
            function (func): The function to be tested. (Must be a valid expectation function.)
            *args          : Positional arguments to be passed the the function
            **kwargs       : Keyword arguments to be passed the the function

        Returns:
            A JSON-serializable expectation result object.

        Notes:
            This function is a thin layer to allow quick testing of new expectation functions, without having to define custom classes, etc.
            To use developed expectations from the command-line tool, you'll still need to define custom classes, etc.

            Check out :ref:`custom_expectations` for more information.
        """

        new_function = self.expectation(inspect.getargspec(function)[0][1:])(function)
        return new_function(self, *args, **kwargs)

    def test_column_map_expectation_function(self, function, *args, **kwargs):
        """Test a column map expectation function

        Args:
            function (func): The function to be tested. (Must be a valid column_map_expectation function.)
            *args          : Positional arguments to be passed the the function
            **kwargs       : Keyword arguments to be passed the the function

        Returns:
            A JSON-serializable expectation result object.

        Notes:
            This function is a thin layer to allow quick testing of new expectation functions, without having to define custom classes, etc.
            To use developed expectations from the command-line tool, you'll still need to define custom classes, etc.

            Check out :ref:`custom_expectations` for more information.
        """

        new_function = self.column_map_expectation( function )
        return new_function(self, *args, **kwargs)

    def test_column_aggregate_expectation_function(self, function, *args, **kwargs):
        """Test a column aggregate expectation function

        Args:
            function (func): The function to be tested. (Must be a valid column_aggregate_expectation function.)
            *args          : Positional arguments to be passed the the function
            **kwargs       : Keyword arguments to be passed the the function

        Returns:
            A JSON-serializable expectation result object.

        Notes:
            This function is a thin layer to allow quick testing of new expectation functions, without having to define custom classes, etc.
            To use developed expectations from the command-line tool, you'll still need to define custom classes, etc.

            Check out :ref:`custom_expectations` for more information.
        """

        new_function = self.column_aggregate_expectation( function )
        return new_function(self, *args, **kwargs)

    ##### Table shape expectations #####

    def expect_column_to_exist(
            self, column, column_index=None, result_format=None, include_config=False, 
            catch_exceptions=None, meta=None
        ):
        """Expect the specified column to exist.

        expect_column_to_exist is a :func:`expectation <great_expectations.dataset.base.Dataset.expectation>`, not a \
        `column_map_expectation` or `column_aggregate_expectation`.

        Args:
            column (str): \
                The column name.

        Other Parameters:
            column_index (int or None): \
                If not None, checks the order of the columns. The expectation will fail if the \
                column is not in location column_index (zero-indexed).
            result_format (str or None): \
                Which output mode to use: `BOOLEAN_ONLY`, `BASIC`, `COMPLETE`, or `SUMMARY`.
                For more detail, see :ref:`result_format <result_format>`.
            include_config (boolean): \
                If True, then include the expectation config as part of the result object. \
                For more detail, see :ref:`include_config`.
            catch_exceptions (boolean or None): \
                If True, then catch exceptions and include them as part of the result object. \
                For more detail, see :ref:`catch_exceptions`.
            meta (dict or None): \
                A JSON-serializable dictionary (nesting allowed) that will be included in the output without modification. \
                For more detail, see :ref:`meta`.

        Returns:
            A JSON-serializable expectation result object.

            Exact fields vary depending on the values passed to :ref:`result_format <result_format>` and
            :ref:`include_config`, :ref:`catch_exceptions`, and :ref:`meta`.

        """

        raise NotImplementedError

    def expect_table_row_count_to_be_between(self,
        min_value=0,
        max_value=None,
        result_format=None, include_config=False, catch_exceptions=None, meta=None
    ):
        """Expect the number of rows to be between two values.

        expect_table_row_count_to_be_between is a :func:`expectation <great_expectations.dataset.base.Dataset.expectation>`, \
        not a `column_map_expectation` or `column_aggregate_expectation`.

        Keyword Args:
            min_value (int or None): \
                The minimum number of rows, inclusive.
            max_value (int or None): \
                The maximum number of rows, inclusive.

        Other Parameters:
            result_format (str or None): \
                Which output mode to use: `BOOLEAN_ONLY`, `BASIC`, `COMPLETE`, or `SUMMARY`.
                For more detail, see :ref:`result_format <result_format>`.
            include_config (boolean): \
                If True, then include the expectation config as part of the result object. \
                For more detail, see :ref:`include_config`.
            catch_exceptions (boolean or None): \
                If True, then catch exceptions and include them as part of the result object. \
                For more detail, see :ref:`catch_exceptions`.
            meta (dict or None): \
                A JSON-serializable dictionary (nesting allowed) that will be included in the output without modification. \
                For more detail, see :ref:`meta`.

        Returns:
            A JSON-serializable expectation result object.

            Exact fields vary depending on the values passed to :ref:`result_format <result_format>` and
            :ref:`include_config`, :ref:`catch_exceptions`, and :ref:`meta`.

        Notes:
            * min_value and max_value are both inclusive.
            * If min_value is None, then max_value is treated as an upper bound, and the number of acceptable rows has no minimum.
            * If max_value is None, then min_value is treated as a lower bound, and the number of acceptable rows has no maximum.

        See Also:
            expect_table_row_count_to_equal
        """
        raise NotImplementedError

    def expect_table_row_count_to_equal(self,
        value,
        result_format=None, include_config=False, catch_exceptions=None, meta=None
    ):
        """Expect the number of rows to equal a value.

        expect_table_row_count_to_equal is a basic :func:`expectation <great_expectations.dataset.base.Dataset.expectation>`, \
        not a `column_map_expectation` or `column_aggregate_expectation`.

        Args:
            value (int): \
                The expected number of rows.

        Other Parameters:
            result_format (string or None): \
                Which output mode to use: `BOOLEAN_ONLY`, `BASIC`, `COMPLETE`, or `SUMMARY`.
                For more detail, see :ref:`result_format <result_format>`.
            include_config (boolean): \
                If True, then include the expectation config as part of the result object. \
                For more detail, see :ref:`include_config`.
            catch_exceptions (boolean or None): \
                If True, then catch exceptions and include them as part of the result object. \
                For more detail, see :ref:`catch_exceptions`.
            meta (dict or None): \
                A JSON-serializable dictionary (nesting allowed) that will be included in the output without modification. \
                For more detail, see :ref:`meta`.

        Returns:
            A JSON-serializable expectation result object.

            Exact fields vary depending on the values passed to :ref:`result_format <result_format>` and
            :ref:`include_config`, :ref:`catch_exceptions`, and :ref:`meta`.

        See Also:
            expect_table_row_count_to_be_between
        """
        raise NotImplementedError

    ##### Missing values, unique values, and types #####

    def expect_column_values_to_be_unique(self,
        column,
        mostly=None,
        result_format=None, include_config=False, catch_exceptions=None, meta=None
    ):
        """Expect each column value to be unique.

        This expectation detects duplicates. All duplicated values are counted as exceptions.

        For example, `[1, 2, 3, 3, 3]` will return `[3, 3, 3]` in `result.exceptions_list`, with `unexpected_percent=0.6.`

        expect_column_values_to_be_unique is a :func:`column_map_expectation <great_expectations.dataset.base.Dataset.column_map_expectation>`.

        Args:
            column (str): \
                The column name.

        Keyword Args:
            mostly (None or a float between 0 and 1): \
                Return `"success": True` if the percentage of unexpected values is less than or equal to `mostly`. \
                For more detail, see :ref:`mostly`.

        Other Parameters:
            result_format (str or None): \
                Which output mode to use: `BOOLEAN_ONLY`, `BASIC`, `COMPLETE`, or `SUMMARY`.
                For more detail, see :ref:`result_format <result_format>`.
            include_config (boolean): \
                If True, then include the expectation config as part of the result object. \
                For more detail, see :ref:`include_config`.
            catch_exceptions (boolean or None): \
                If True, then catch exceptions and include them as part of the result object. \
                For more detail, see :ref:`catch_exceptions`.
            meta (dict or None): \
                A JSON-serializable dictionary (nesting allowed) that will be included in the output without modification. \
                For more detail, see :ref:`meta`.

        Returns:
            A JSON-serializable expectation result object.

            Exact fields vary depending on the values passed to :ref:`result_format <result_format>` and
            :ref:`include_config`, :ref:`catch_exceptions`, and :ref:`meta`.
        """
        raise NotImplementedError

    def expect_column_values_to_not_be_null(self,
        column,
        mostly=None,
        result_format=None, include_config=False, catch_exceptions=None, meta=None
    ):
        """Expect column values to not be null.

        To be counted as an exception, values must be explicitly null or missing, such as a NULL in PostgreSQL or an np.NaN in pandas.
        Empty strings don't count as null unless they have been coerced to a null type.

        expect_column_values_to_not_be_null is a :func:`column_map_expectation <great_expectations.dataset.base.Dataset.column_map_expectation>`.

        Args:
            column (str): \
                The column name.

        Keyword Args:
            mostly (None or a float between 0 and 1): \
                Return `"success": True` if the percentage of unexpected values is less than or equal to `mostly`. \
                For more detail, see :ref:`mostly`.

        Other Parameters:
            result_format (str or None): \
                Which output mode to use: `BOOLEAN_ONLY`, `BASIC`, `COMPLETE`, or `SUMMARY`.
                For more detail, see :ref:`result_format <result_format>`.
            include_config (boolean): \
                If True, then include the expectation config as part of the result object. \
                For more detail, see :ref:`include_config`.
            catch_exceptions (boolean or None): \
                If True, then catch exceptions and include them as part of the result object. \
                For more detail, see :ref:`catch_exceptions`.
            meta (dict or None): \
                A JSON-serializable dictionary (nesting allowed) that will be included in the output without modification. \
                For more detail, see :ref:`meta`.

        Returns:
            A JSON-serializable expectation result object.

            Exact fields vary depending on the values passed to :ref:`result_format <result_format>` and
            :ref:`include_config`, :ref:`catch_exceptions`, and :ref:`meta`.

        See Also:
            expect_column_values_to_be_null

        """
        raise NotImplementedError

    def expect_column_values_to_be_null(self,
        column,
        mostly=None,
        result_format=None, include_config=False, catch_exceptions=None, meta=None
    ):
        """Expect column values to be null.

        expect_column_values_to_be_null is a :func:`column_map_expectation <great_expectations.dataset.base.Dataset.column_map_expectation>`.

        Args:
            column (str): \
                The column name.

        Keyword Args:
            mostly (None or a float between 0 and 1): \
                Return `"success": True` if the percentage of unexpected values is less than or equal to `mostly`. \
                For more detail, see :ref:`mostly`.

        Other Parameters:
            result_format (str or None): \
                Which output mode to use: `BOOLEAN_ONLY`, `BASIC`, `COMPLETE`, or `SUMMARY`.
                For more detail, see :ref:`result_format <result_format>`.
            include_config (boolean): \
                If True, then include the expectation config as part of the result object. \
                For more detail, see :ref:`include_config`.
            catch_exceptions (boolean or None): \
                If True, then catch exceptions and include them as part of the result object. \
                For more detail, see :ref:`catch_exceptions`.
            meta (dict or None): \
                A JSON-serializable dictionary (nesting allowed) that will be included in the output without modification. \
                For more detail, see :ref:`meta`.

        Returns:
            A JSON-serializable expectation result object.

            Exact fields vary depending on the values passed to :ref:`result_format <result_format>` and
            :ref:`include_config`, :ref:`catch_exceptions`, and :ref:`meta`.

        See Also:
            expect_column_values_to_not_be_null

        """
        raise NotImplementedError

    def expect_column_values_to_be_of_type(
        self,
        column,
        type_,
        target_datasource="numpy",
        mostly=None,
        result_format=None, include_config=False, catch_exceptions=None, meta=None
    ):
        """Expect each column entry to be a specified data type.

        expect_column_values_to_be_of_type is a :func:`column_map_expectation <great_expectations.dataset.base.Dataset.column_map_expectation>`.

        Args:
            column (str): \
                The column name.
            type_ (str): \
                A string representing the data type that each column should have as entries.
                For example, "double integer" refers to an integer with double precision.
            target_datasource (str): \
                The data source that specifies the implementation in the type_ parameter.
                For example, options include "numpy", "sql", or "spark".

        Keyword Args:
            mostly (None or a float between 0 and 1): \
                Return `"success": True` if the percentage of unexpected values is less than or equal to `mostly`. \
                For more detail, see :ref:`mostly`.

        Other Parameters:
            result_format (str or None): \
                Which output mode to use: `BOOLEAN_ONLY`, `BASIC`, `COMPLETE`, or `SUMMARY`.
                For more detail, see :ref:`result_format <result_format>`.
            include_config (boolean): \
                If True, then include the expectation config as part of the result object. \
                For more detail, see :ref:`include_config`.
            catch_exceptions (boolean or None): \
                If True, then catch exceptions and include them as part of the result object. \
                For more detail, see :ref:`catch_exceptions`.
            meta (dict or None): \
                A JSON-serializable dictionary (nesting allowed) that will be included in the output without modification. \
                For more detail, see :ref:`meta`.

        Returns:
            A JSON-serializable expectation result object.

            Exact fields vary depending on the values passed to :ref:`result_format <result_format>` and
            :ref:`include_config`, :ref:`catch_exceptions`, and :ref:`meta`.

        Warning:
            expect_column_values_to_be_of_type is slated for major changes in future versions of great_expectations.

            As of v0.3, great_expectations is exclusively based on pandas, which handles typing in its own peculiar way.
            Future versions of great_expectations will allow for Datasets in SQL, spark, etc.
            When we make that change, we expect some breaking changes in parts of the codebase that are based strongly on pandas notions of typing.

        See also:
            expect_column_values_to_be_in_type_list
        """
        raise NotImplementedError

    def expect_column_values_to_be_in_type_list(
        self,
        column,
        type_list,
        target_datasource="numpy",
        mostly=None,
        result_format=None, include_config=False, catch_exceptions=None, meta=None
    ):
        """Expect each column entry to match a list of specified data types.

        expect_column_values_to_be_in_type_list is a :func:`column_map_expectation <great_expectations.dataset.base.Dataset.column_map_expectation>`.

        Args:
            column (str): \
                The column name.
            type_list (list of str): \
                A list of strings representing the data type that each column should have as entries.
                For example, "double integer" refers to an integer with double precision.
            target_datasource (str): \
                The data source that specifies the implementation in the type_ parameter.
                For example, options include "numpy", "sql", or "spark".

        Keyword Args:
            mostly (None or a float between 0 and 1): \
                Return `"success": True` if the percentage of unexpected values is less than or equal to `mostly`. \
                For more detail, see :ref:`mostly`.

        Other Parameters:
            result_format (str or None): \
                Which output mode to use: `BOOLEAN_ONLY`, `BASIC`, `COMPLETE`, or `SUMMARY`.
                For more detail, see :ref:`result_format <result_format>`.
            include_config (boolean): \
                If True, then include the expectation config as part of the result object. \
                For more detail, see :ref:`include_config`.
            catch_exceptions (boolean or None): \
                If True, then catch exceptions and include them as part of the result object. \
                For more detail, see :ref:`catch_exceptions`.
            meta (dict or None): \
                A JSON-serializable dictionary (nesting allowed) that will be included in the output without modification. \
                For more detail, see :ref:`meta`.

        Returns:
            A JSON-serializable expectation result object.

            Exact fields vary depending on the values passed to :ref:`result_format <result_format>` and
            :ref:`include_config`, :ref:`catch_exceptions`, and :ref:`meta`.

        Warning:
            expect_column_values_to_be_in_type_list is slated for major changes in future versions of great_expectations.

            As of v0.3, great_expectations is exclusively based on pandas, which handles typing in its own peculiar way.
            Future versions of great_expectations will allow for Datasets in SQL, spark, etc.
            When we make that change, we expect some breaking changes in parts of the codebase that are based strongly on pandas notions of typing.

        See also:
            expect_column_values_to_be_of_type
        """
        raise NotImplementedError

    ##### Sets and ranges #####

    def expect_column_values_to_be_in_set(self,
        column,
        values_set,
        mostly=None,
        result_format=None, include_config=False, catch_exceptions=None, meta=None
    ):
        """Expect each column value to be in a given set.

        For example:
        ::

            # my_df.my_col = [1,2,2,3,3,3]
            >>> my_df.expect_column_values_to_be_in_set(
                "my_col",
                [2,3]
            )
            {
              "success": false
              "result": {
                "unexpected_count": 1
                "unexpected_percent": 0.16666666666666666,
                "unexpected_percent_nonmissing": 0.16666666666666666,
                "partial_unexpected_list": [
                  1
                ],
              },
            }

        expect_column_values_to_be_in_set is a :func:`column_map_expectation <great_expectations.dataset.base.Dataset.column_map_expectation>`.


        Args:
            column (str): \
                The column name.
            values_set (set-like): \
                A set of objects used for comparison.

        Keyword Args:
            mostly (None or a float between 0 and 1): \
                Return `"success": True` if the percentage of unexpected values is less than or equal to `mostly`. \
                For more detail, see :ref:`mostly`.

        Other Parameters:
            result_format (str or None): \
                Which output mode to use: `BOOLEAN_ONLY`, `BASIC`, `COMPLETE`, or `SUMMARY`.
                For more detail, see :ref:`result_format <result_format>`.
            include_config (boolean): \
                If True, then include the expectation config as part of the result object. \
                For more detail, see :ref:`include_config`.
            catch_exceptions (boolean or None): \
                If True, then catch exceptions and include them as part of the result object. \
                For more detail, see :ref:`catch_exceptions`.
            meta (dict or None): \
                A JSON-serializable dictionary (nesting allowed) that will be included in the output without modification. \
                For more detail, see :ref:`meta`.

        Returns:
            A JSON-serializable expectation result object.

            Exact fields vary depending on the values passed to :ref:`result_format <result_format>` and
            :ref:`include_config`, :ref:`catch_exceptions`, and :ref:`meta`.

        See Also:
            expect_column_values_to_not_be_in_set
        """
        raise NotImplementedError

    def expect_column_values_to_not_be_in_set(self,
        column,
        values_set,
        mostly=None,
        result_format=None, include_config=False, catch_exceptions=None, meta=None
    ):
        """Expect column entries to not be in the set.

        For example:
        ::

            # my_df.my_col = [1,2,2,3,3,3]
            >>> my_df.expect_column_values_to_be_in_set(
                "my_col",
                [1,2]
            )
            {
              "success": false
              "result": {
                "unexpected_count": 3
                "unexpected_percent": 0.5,
                "unexpected_percent_nonmissing": 0.5,
                "partial_unexpected_list": [
                  1, 2, 2
                ],
              },
            }

        expect_column_values_to_not_be_in_set is a :func:`column_map_expectation <great_expectations.dataset.base.Dataset.column_map_expectation>`.

        Args:
            column (str): \
                The column name.
            values_set (set-like): \
                A set of objects used for comparison.

        Keyword Args:
            mostly (None or a float between 0 and 1): \
                Return `"success": True` if the percentage of unexpected values is less than or equal to `mostly`. \
                For more detail, see :ref:`mostly`.

        Other Parameters:
            result_format (str or None): \
                Which output mode to use: `BOOLEAN_ONLY`, `BASIC`, `COMPLETE`, or `SUMMARY`.
                For more detail, see :ref:`result_format <result_format>`.
            include_config (boolean): \
                If True, then include the expectation config as part of the result object. \
                For more detail, see :ref:`include_config`.
            catch_exceptions (boolean or None): \
                If True, then catch exceptions and include them as part of the result object. \
                For more detail, see :ref:`catch_exceptions`.
            meta (dict or None): \
                A JSON-serializable dictionary (nesting allowed) that will be included in the output without modification. \
                For more detail, see :ref:`meta`.

        Returns:
            A JSON-serializable expectation result object.

            Exact fields vary depending on the values passed to :ref:`result_format <result_format>` and
            :ref:`include_config`, :ref:`catch_exceptions`, and :ref:`meta`.

        See Also:
            expect_column_values_to_be_in_set
        """
        raise NotImplementedError

    def expect_column_values_to_be_between(self,
        column,
        min_value=None,
        max_value=None,
        allow_cross_type_comparisons=None,
        parse_strings_as_datetimes=None,
        mostly=None,
        result_format=None, include_config=False, catch_exceptions=None, meta=None
    ):
        """Expect column entries to be between a minimum value and a maximum value (inclusive).

        expect_column_values_to_be_between is a :func:`column_map_expectation <great_expectations.dataset.base.Dataset.column_map_expectation>`.

        Args:
            column (str): \
                The column name.
            min_value (comparable type or None): The minimum value for a column entry.
            max_value (comparable type or None): The maximum value for a column entry.

        Keyword Args:
            allow_cross_type_comparisons (boolean or None) : If True, allow comparisons between types (e.g. integer and\
            string). Otherwise, attempting such comparisons will raise an exception.
            parse_strings_as_datetimes (boolean or None) : If True, parse min_value, max_value, and all non-null column\
            values to datetimes before making comparisons.
            mostly (None or a float between 0 and 1): \
                Return `"success": True` if the percentage of unexpected values is less than or equal to `mostly`. \
                For more detail, see :ref:`mostly`.

        Other Parameters:
            result_format (str or None): \
                Which output mode to use: `BOOLEAN_ONLY`, `BASIC`, `COMPLETE`, or `SUMMARY`.
                For more detail, see :ref:`result_format <result_format>`.
            include_config (boolean): \
                If True, then include the expectation config as part of the result object. \
                For more detail, see :ref:`include_config`.
            catch_exceptions (boolean or None): \
                If True, then catch exceptions and include them as part of the result object. \
                For more detail, see :ref:`catch_exceptions`.
            meta (dict or None): \
                A JSON-serializable dictionary (nesting allowed) that will be included in the output without modification. \
                For more detail, see :ref:`meta`.

        Returns:
            A JSON-serializable expectation result object.

            Exact fields vary depending on the values passed to :ref:`result_format <result_format>` and
            :ref:`include_config`, :ref:`catch_exceptions`, and :ref:`meta`.

        Notes:
            * min_value and max_value are both inclusive.
            * If min_value is None, then max_value is treated as an upper bound, and the number of acceptable rows has no minimum.
            * If max_value is None, then min_value is treated as a lower bound, and the number of acceptable rows has no maximum.

        See Also:
            expect_column_value_lengths_to_be_between

        """
        raise NotImplementedError

    def expect_column_values_to_be_increasing(self,
        column,
        strictly=None,
        parse_strings_as_datetimes=None,
        mostly=None,
        result_format=None, include_config=False, catch_exceptions=None, meta=None
    ):
        """Expect column values to be increasing.

        By default, this expectation only works for numeric or datetime data.
        When `parse_strings_as_datetimes=True`, it can also parse strings to datetimes.

        If `strictly=True`, then this expectation is only satisfied if each consecutive value
        is strictly increasing--equal values are treated as failures.

        expect_column_values_to_be_increasing is a :func:`column_map_expectation <great_expectations.dataset.base.Dataset.column_map_expectation>`.

        Args:
            column (str): \
                The column name.

        Keyword Args:
            strictly (Boolean or None): \
                If True, values must be strictly greater than previous values
            parse_strings_as_datetimes (boolean or None) : \
                If True, all non-null column values to datetimes before making comparisons
            mostly (None or a float between 0 and 1): \
                Return `"success": True` if the percentage of unexpected values is less than or equal to `mostly`. \
                For more detail, see :ref:`mostly`.

        Other Parameters:
            result_format (str or None): \
                Which output mode to use: `BOOLEAN_ONLY`, `BASIC`, `COMPLETE`, or `SUMMARY`.
                For more detail, see :ref:`result_format <result_format>`.
            include_config (boolean): \
                If True, then include the expectation config as part of the result object. \
                For more detail, see :ref:`include_config`.
            catch_exceptions (boolean or None): \
                If True, then catch exceptions and include them as part of the result object. \
                For more detail, see :ref:`catch_exceptions`.
            meta (dict or None): \
                A JSON-serializable dictionary (nesting allowed) that will be included in the output without modification. \
                For more detail, see :ref:`meta`.

        Returns:
            A JSON-serializable expectation result object.

            Exact fields vary depending on the values passed to :ref:`result_format <result_format>` and
            :ref:`include_config`, :ref:`catch_exceptions`, and :ref:`meta`.

        See Also:
            expect_column_values_to_be_decreasing
        """
        raise NotImplementedError

    def expect_column_values_to_be_decreasing(self,
        column,
        strictly=None,
        parse_strings_as_datetimes=None,
        mostly=None,
        result_format=None, include_config=False, catch_exceptions=None, meta=None
    ):
        """Expect column values to be decreasing.

        By default, this expectation only works for numeric or datetime data.
        When `parse_strings_as_datetimes=True`, it can also parse strings to datetimes.

        If `strictly=True`, then this expectation is only satisfied if each consecutive value
        is strictly decreasing--equal values are treated as failures.

        expect_column_values_to_be_decreasing is a :func:`column_map_expectation <great_expectations.dataset.base.Dataset.column_map_expectation>`.

        Args:
            column (str): \
                The column name.

        Keyword Args:
            strictly (Boolean or None): \
                If True, values must be strictly greater than previous values
            parse_strings_as_datetimes (boolean or None) : \
                If True, all non-null column values to datetimes before making comparisons
            mostly (None or a float between 0 and 1): \
                Return `"success": True` if the percentage of unexpected values is less than or equal to `mostly`. \
                For more detail, see :ref:`mostly`.

        Other Parameters:
            result_format (str or None): \
                Which output mode to use: `BOOLEAN_ONLY`, `BASIC`, `COMPLETE`, or `SUMMARY`.
                For more detail, see :ref:`result_format <result_format>`.
            include_config (boolean): \
                If True, then include the expectation config as part of the result object. \
                For more detail, see :ref:`include_config`.
            catch_exceptions (boolean or None): \
                If True, then catch exceptions and include them as part of the result object. \
                For more detail, see :ref:`catch_exceptions`.
            meta (dict or None): \
                A JSON-serializable dictionary (nesting allowed) that will be included in the output without modification. \
                For more detail, see :ref:`meta`.

        Returns:
            A JSON-serializable expectation result object.

            Exact fields vary depending on the values passed to :ref:`result_format <result_format>` and
            :ref:`include_config`, :ref:`catch_exceptions`, and :ref:`meta`.

        See Also:
            expect_column_values_to_be_increasing

        """
        raise NotImplementedError


    ##### String matching #####

    def expect_column_value_lengths_to_be_between(self,
        column,
        min_value=None,
        max_value=None,
        mostly=None,
        result_format=None, include_config=False, catch_exceptions=None, meta=None
    ):
        """Expect column entries to be strings with length between a minimum value and a maximum value (inclusive).

        This expectation only works for string-type values. Invoking it on ints or floats will raise a TypeError.

        expect_column_value_lengths_to_be_between is a :func:`column_map_expectation <great_expectations.dataset.base.Dataset.column_map_expectation>`.

        Args:
            column (str): \
                The column name.

        Keyword Args:
            min_value (int or None): \
                The minimum value for a column entry length.
            max_value (int or None): \
                The maximum value for a column entry length.
            mostly (None or a float between 0 and 1): \
                Return `"success": True` if the percentage of unexpected values is less than or equal to `mostly`. \
                For more detail, see :ref:`mostly`.

        Other Parameters:
            result_format (str or None): \
                Which output mode to use: `BOOLEAN_ONLY`, `BASIC`, `COMPLETE`, or `SUMMARY`.
                For more detail, see :ref:`result_format <result_format>`.
            include_config (boolean): \
                If True, then include the expectation config as part of the result object. \
                For more detail, see :ref:`include_config`.
            catch_exceptions (boolean or None): \
                If True, then catch exceptions and include them as part of the result object. \
                For more detail, see :ref:`catch_exceptions`.
            meta (dict or None): \
                A JSON-serializable dictionary (nesting allowed) that will be included in the output without modification. \
                For more detail, see :ref:`meta`.

        Returns:
            A JSON-serializable expectation result object.

            Exact fields vary depending on the values passed to :ref:`result_format <result_format>` and
            :ref:`include_config`, :ref:`catch_exceptions`, and :ref:`meta`.

        Notes:
            * min_value and max_value are both inclusive.
            * If min_value is None, then max_value is treated as an upper bound, and the number of acceptable rows has no minimum.
            * If max_value is None, then min_value is treated as a lower bound, and the number of acceptable rows has no maximum.

        See Also:
            expect_column_value_lengths_to_equal
        """
        raise NotImplementedError

    def expect_column_value_lengths_to_equal(self,
        column,
        value,
        mostly=None,
        result_format=None, include_config=False, catch_exceptions=None, meta=None
    ):
        """Expect column entries to be strings with length equal to the provided value.

        This expectation only works for string-type values. Invoking it on ints or floats will raise a TypeError.

        expect_column_values_to_be_between is a :func:`column_map_expectation <great_expectations.dataset.base.Dataset.column_map_expectation>`.

        Args:
            column (str): \
                The column name.
            value (int or None): \
                The expected value for a column entry length.

        Keyword Args:
            mostly (None or a float between 0 and 1): \
                Return `"success": True` if the percentage of unexpected values is less than or equal to `mostly`. \
                For more detail, see :ref:`mostly`.

        Other Parameters:
            result_format (str or None): \
                Which output mode to use: `BOOLEAN_ONLY`, `BASIC`, `COMPLETE`, or `SUMMARY`.
                For more detail, see :ref:`result_format <result_format>`.
            include_config (boolean): \
                If True, then include the expectation config as part of the result object. \
                For more detail, see :ref:`include_config`.
            catch_exceptions (boolean or None): \
                If True, then catch exceptions and include them as part of the result object. \
                For more detail, see :ref:`catch_exceptions`.
            meta (dict or None): \
                A JSON-serializable dictionary (nesting allowed) that will be included in the output without modification. \
                For more detail, see :ref:`meta`.

        Returns:
            A JSON-serializable expectation result object.

            Exact fields vary depending on the values passed to :ref:`result_format <result_format>` and
            :ref:`include_config`, :ref:`catch_exceptions`, and :ref:`meta`.

        See Also:
            expect_column_value_lengths_to_be_between
        """

    def expect_column_values_to_match_regex(self,
        column,
        regex,
        mostly=None,
        result_format=None, include_config=False, catch_exceptions=None, meta=None
    ):
        """Expect column entries to be strings that match a given regular expression.

        expect_column_values_to_match_regex is a :func:`column_map_expectation <great_expectations.dataset.base.Dataset.column_map_expectation>`.

        Args:
            column (str): \
                The column name.
            regex (str): \
                The regular expression the column entries should match.

        Keyword Args:
            mostly (None or a float between 0 and 1): \
                Return `"success": True` if the percentage of unexpected values is less than or equal to `mostly`. \
                For more detail, see :ref:`mostly`.

        Other Parameters:
            result_format (str or None): \
                Which output mode to use: `BOOLEAN_ONLY`, `BASIC`, `COMPLETE`, or `SUMMARY`.
                For more detail, see :ref:`result_format <result_format>`.
            include_config (boolean): \
                If True, then include the expectation config as part of the result object. \
                For more detail, see :ref:`include_config`.
            catch_exceptions (boolean or None): \
                If True, then catch exceptions and include them as part of the result object. \
                For more detail, see :ref:`catch_exceptions`.
            meta (dict or None): \
                A JSON-serializable dictionary (nesting allowed) that will be included in the output without modification. \
                For more detail, see :ref:`meta`.

        Returns:
            A JSON-serializable expectation result object.

            Exact fields vary depending on the values passed to :ref:`result_format <result_format>` and
            :ref:`include_config`, :ref:`catch_exceptions`, and :ref:`meta`.

        See Also:
            expect_column_values_to_not_match_regex
            expect_column_values_to_match_regex_list
        """
        raise NotImplementedError

    def expect_column_values_to_not_match_regex(self,
        column,
        regex,
        mostly=None,
        result_format=None, include_config=False, catch_exceptions=None, meta=None
    ):
        """Expect column entries to be strings that do NOT match a given regular expression.

        expect_column_values_to_not_match_regex is a :func:`column_map_expectation <great_expectations.dataset.base.Dataset.column_map_expectation>`.

        Args:
            column (str): \
                The column name.
            regex (str): \
                The regular expression the column entries should NOT match.

        Keyword Args:
            mostly (None or a float between 0 and 1): \
                Return `"success": True` if the percentage of unexpected values is less than or equal to `mostly`. \
                For more detail, see :ref:`mostly`.

        Other Parameters:
            result_format (str or None): \
                Which output mode to use: `BOOLEAN_ONLY`, `BASIC`, `COMPLETE`, or `SUMMARY`.
                For more detail, see :ref:`result_format <result_format>`.
            include_config (boolean): \
                If True, then include the expectation config as part of the result object. \
                For more detail, see :ref:`include_config`.
            catch_exceptions (boolean or None): \
                If True, then catch exceptions and include them as part of the result object. \
                For more detail, see :ref:`catch_exceptions`.
            meta (dict or None): \
                A JSON-serializable dictionary (nesting allowed) that will be included in the output without modification. \
                For more detail, see :ref:`meta`.

        Returns:
            A JSON-serializable expectation result object.

            Exact fields vary depending on the values passed to :ref:`result_format <result_format>` and
            :ref:`include_config`, :ref:`catch_exceptions`, and :ref:`meta`.

        See Also:
            expect_column_values_to_match_regex
            expect_column_values_to_match_regex_list
        """
        raise NotImplementedError

    def expect_column_values_to_match_regex_list(self,
        column,
        regex_list,
        match_on="any",
        mostly=None,
        result_format=None, include_config=False, catch_exceptions=None, meta=None
    ):
        """Expect the column entries to be strings that match either any of or all of a list of regular expressions.

        expect_column_values_to_match_regex_list is a :func:`column_map_expectation <great_expectations.dataset.base.Dataset.column_map_expectation>`.

        Args:
            column (str): \
                The column name.
            regex_list (list): \
                The list of regular expressions which the column entries should match

        Keyword Args:
            match_on= (string): \
                "any" or "all".
                Use "any" if the value should match at least one regular expression in the list.
                Use "all" if it should match each regular expression in the list.
            mostly (None or a float between 0 and 1): \
                Return `"success": True` if the percentage of unexpected values is less than or equal to `mostly`. \
                For more detail, see :ref:`mostly`.

        Other Parameters:
            result_format (str or None): \
                Which output mode to use: `BOOLEAN_ONLY`, `BASIC`, `COMPLETE`, or `SUMMARY`.
                For more detail, see :ref:`result_format <result_format>`.
            include_config (boolean): \
                If True, then include the expectation config as part of the result object. \
                For more detail, see :ref:`include_config`.
            catch_exceptions (boolean or None): \
                If True, then catch exceptions and include them as part of the result object. \
                For more detail, see :ref:`catch_exceptions`.
            meta (dict or None): \
                A JSON-serializable dictionary (nesting allowed) that will be included in the output without modification. \
                For more detail, see :ref:`meta`.

        Returns:
            A JSON-serializable expectation result object.

            Exact fields vary depending on the values passed to :ref:`result_format <result_format>` and
            :ref:`include_config`, :ref:`catch_exceptions`, and :ref:`meta`.

        See Also:
            expect_column_values_to_match_regex
            expect_column_values_to_not_match_regex
        """
        raise NotImplementedError

    ##### Datetime and JSON parsing #####

    def expect_column_values_to_match_strftime_format(self,
        column,
        strftime_format,
        mostly=None,
        result_format=None, include_config=False, catch_exceptions=None, meta=None
    ):
        """Expect column entries to be strings representing a date or time with a given format.

        expect_column_values_to_match_strftime_format is a :func:`column_map_expectation <great_expectations.dataset.base.Dataset.column_map_expectation>`.

        Args:
            column (str): \
                The column name.
            strftime_format (str): \
                A strftime format string to use for matching

        Keyword Args:
            mostly (None or a float between 0 and 1): \
                Return `"success": True` if the percentage of unexpected values is less than or equal to `mostly`. \
                For more detail, see :ref:`mostly`.

        Other Parameters:
            result_format (str or None): \
                Which output mode to use: `BOOLEAN_ONLY`, `BASIC`, `COMPLETE`, or `SUMMARY`.
                For more detail, see :ref:`result_format <result_format>`.
            include_config (boolean): \
                If True, then include the expectation config as part of the result object. \
                For more detail, see :ref:`include_config`.
            catch_exceptions (boolean or None): \
                If True, then catch exceptions and include them as part of the result object. \
                For more detail, see :ref:`catch_exceptions`.
            meta (dict or None): \
                A JSON-serializable dictionary (nesting allowed) that will be included in the output without modification. \
                For more detail, see :ref:`meta`.

        Returns:
            A JSON-serializable expectation result object.

            Exact fields vary depending on the values passed to :ref:`result_format <result_format>` and
            :ref:`include_config`, :ref:`catch_exceptions`, and :ref:`meta`.

        """
        raise NotImplementedError

    def expect_column_values_to_be_dateutil_parseable(self,
        column,
        mostly=None,
        result_format=None, include_config=False, catch_exceptions=None, meta=None
    ):
        """Expect column entries to be parseable using dateutil.

        expect_column_values_to_be_dateutil_parseable is a :func:`column_map_expectation <great_expectations.dataset.base.Dataset.column_map_expectation>`.

        Args:
            column (str): \
                The column name.

        Keyword Args:
            mostly (None or a float between 0 and 1): \
                Return `"success": True` if the percentage of unexpected values is less than or equal to `mostly`. \
                For more detail, see :ref:`mostly`.

        Other Parameters:
            result_format (str or None): \
                Which output mode to use: `BOOLEAN_ONLY`, `BASIC`, `COMPLETE`, or `SUMMARY`.
                For more detail, see :ref:`result_format <result_format>`.
            include_config (boolean): \
                If True, then include the expectation config as part of the result object. \
                For more detail, see :ref:`include_config`.
            catch_exceptions (boolean or None): \
                If True, then catch exceptions and include them as part of the result object. \
                For more detail, see :ref:`catch_exceptions`.
            meta (dict or None): \
                A JSON-serializable dictionary (nesting allowed) that will be included in the output without modification. \
                For more detail, see :ref:`meta`.

        Returns:
            A JSON-serializable expectation result object.

            Exact fields vary depending on the values passed to :ref:`result_format <result_format>` and
            :ref:`include_config`, :ref:`catch_exceptions`, and :ref:`meta`.
        """
        raise NotImplementedError

    def expect_column_values_to_be_json_parseable(self,
        column,
        mostly=None,
        result_format=None, include_config=False, catch_exceptions=None, meta=None
    ):
        """Expect column entries to be data written in JavaScript Object Notation.

        expect_column_values_to_be_json_parseable is a :func:`column_map_expectation <great_expectations.dataset.base.Dataset.column_map_expectation>`.

        Args:
            column (str): \
                The column name.

        Keyword Args:
            mostly (None or a float between 0 and 1): \
                Return `"success": True` if the percentage of unexpected values is less than or equal to `mostly`. \
                For more detail, see :ref:`mostly`.

        Other Parameters:
            result_format (str or None): \
                Which output mode to use: `BOOLEAN_ONLY`, `BASIC`, `COMPLETE`, or `SUMMARY`.
                For more detail, see :ref:`result_format <result_format>`.
            include_config (boolean): \
                If True, then include the expectation config as part of the result object. \
                For more detail, see :ref:`include_config`.
            catch_exceptions (boolean or None): \
                If True, then catch exceptions and include them as part of the result object. \
                For more detail, see :ref:`catch_exceptions`.
            meta (dict or None): \
                A JSON-serializable dictionary (nesting allowed) that will be included in the output without modification. \
                For more detail, see :ref:`meta`.

        Returns:
            A JSON-serializable expectation result object.

            Exact fields vary depending on the values passed to :ref:`result_format <result_format>` and
            :ref:`include_config`, :ref:`catch_exceptions`, and :ref:`meta`.

        See Also:
            expect_column_values_to_match_json_schema
        """
        raise NotImplementedError

    def expect_column_values_to_match_json_schema(self,
        column,
        json_schema,
        mostly=None,
        result_format=None, include_config=False, catch_exceptions=None, meta=None
    ):
        """Expect column entries to be JSON objects matching a given JSON schema.

        expect_column_values_to_match_json_schema is a :func:`column_map_expectation <great_expectations.dataset.base.Dataset.column_map_expectation>`.

        Args:
            column (str): \
                The column name.

        Keyword Args:
            mostly (None or a float between 0 and 1): \
                Return `"success": True` if the percentage of unexpected values is less than or equal to `mostly`. \
                For more detail, see :ref:`mostly`.

        Other Parameters:
            result_format (str or None): \
                Which output mode to use: `BOOLEAN_ONLY`, `BASIC`, `COMPLETE`, or `SUMMARY`.
                For more detail, see :ref:`result_format <result_format>`.
            include_config (boolean): \
                If True, then include the expectation config as part of the result object. \
                For more detail, see :ref:`include_config`.
            catch_exceptions (boolean or None): \
                If True, then catch exceptions and include them as part of the result object. \
                For more detail, see :ref:`catch_exceptions`.
            meta (dict or None): \
                A JSON-serializable dictionary (nesting allowed) that will be included in the output without modification. \
                For more detail, see :ref:`meta`.

        Returns:
            A JSON-serializable expectation result object.

            Exact fields vary depending on the values passed to :ref:`result_format <result_format>` and
            :ref:`include_config`, :ref:`catch_exceptions`, and :ref:`meta`.

        See Also:
            expect_column_values_to_be_json_parseable

            The JSON-schema docs at: http://json-schema.org/
        """
        raise NotImplementedError

    ##### Aggregate functions #####

    def expect_column_mean_to_be_between(self,
        column,
        min_value=None,
        max_value=None,
        result_format=None, include_config=False, catch_exceptions=None, meta=None
    ):
        """Expect the column mean to be between a minimum value and a maximum value (inclusive).

        expect_column_mean_to_be_between is a :func:`column_aggregate_expectation <great_expectations.dataset.base.Dataset.column_aggregate_expectation>`.

        Args:
            column (str): \
                The column name.
            min_value (float or None): \
                The minimum value for the column mean.
            max_value (float or None): \
                The maximum value for the column mean.

        Other Parameters:
            result_format (str or None): \
                Which output mode to use: `BOOLEAN_ONLY`, `BASIC`, `COMPLETE`, or `SUMMARY`.
                For more detail, see :ref:`result_format <result_format>`.
            include_config (boolean): \
                If True, then include the expectation config as part of the result object. \
                For more detail, see :ref:`include_config`.
            catch_exceptions (boolean or None): \
                If True, then catch exceptions and include them as part of the result object. \
                For more detail, see :ref:`catch_exceptions`.
            meta (dict or None): \
                A JSON-serializable dictionary (nesting allowed) that will be included in the output without modification. \
                For more detail, see :ref:`meta`.

        Returns:
            A JSON-serializable expectation result object.

            Exact fields vary depending on the values passed to :ref:`result_format <result_format>` and
            :ref:`include_config`, :ref:`catch_exceptions`, and :ref:`meta`.

        Notes:
            These fields in the result object are customized for this expectation:
            ::

                {
                    "observed_value": (float) The true mean for the column
                }

            * min_value and max_value are both inclusive.
            * If min_value is None, then max_value is treated as an upper bound.
            * If max_value is None, then min_value is treated as a lower bound.

        See Also:
            expect_column_median_to_be_between
            expect_column_stdev_to_be_between
        """
        raise NotImplementedError

    def expect_column_median_to_be_between(self,
        column,
        min_value=None,
        max_value=None,
        result_format=None, include_config=False, catch_exceptions=None, meta=None
    ):
        """Expect the column median to be between a minimum value and a maximum value.

        expect_column_median_to_be_between is a :func:`column_aggregate_expectation <great_expectations.dataset.base.Dataset.column_aggregate_expectation>`.

        Args:
            column (str): \
                The column name.
            min_value (int or None): \
                The minimum value for the column median.
            max_value (int or None): \
                The maximum value for the column median.

        Other Parameters:
            result_format (str or None): \
                Which output mode to use: `BOOLEAN_ONLY`, `BASIC`, `COMPLETE`, or `SUMMARY`.
                For more detail, see :ref:`result_format <result_format>`.
            include_config (boolean): \
                If True, then include the expectation config as part of the result object. \
                For more detail, see :ref:`include_config`.
            catch_exceptions (boolean or None): \
                If True, then catch exceptions and include them as part of the result object. \
                For more detail, see :ref:`catch_exceptions`.
            meta (dict or None): \
                A JSON-serializable dictionary (nesting allowed) that will be included in the output without modification. \
                For more detail, see :ref:`meta`.

        Returns:
            A JSON-serializable expectation result object.

            Exact fields vary depending on the values passed to :ref:`result_format <result_format>` and
            :ref:`include_config`, :ref:`catch_exceptions`, and :ref:`meta`.

        Notes:
            These fields in the result object are customized for this expectation:
            ::

                {
                    "observed_value": (float) The true median for the column
                }

            * min_value and max_value are both inclusive.
            * If min_value is None, then max_value is treated as an upper bound
            * If max_value is None, then min_value is treated as a lower bound

        See Also:
            expect_column_mean_to_be_between
            expect_column_stdev_to_be_between

        """
        raise NotImplementedError

    def expect_column_stdev_to_be_between(self,
        column,
        min_value=None,
        max_value=None,
        result_format=None, include_config=False, catch_exceptions=None, meta=None
    ):
        """Expect the column standard deviation to be between a minimum value and a maximum value.

        expect_column_stdev_to_be_between is a :func:`column_aggregate_expectation <great_expectations.dataset.base.Dataset.column_aggregate_expectation>`.

        Args:
            column (str): \
                The column name.
            min_value (float or None): \
                The minimum value for the column standard deviation.
            max_value (float or None): \
                The maximum value for the column standard deviation.

        Other Parameters:
            result_format (str or None): \
                Which output mode to use: `BOOLEAN_ONLY`, `BASIC`, `COMPLETE`, or `SUMMARY`.
                For more detail, see :ref:`result_format <result_format>`.
            include_config (boolean): \
                If True, then include the expectation config as part of the result object. \
                For more detail, see :ref:`include_config`.
            catch_exceptions (boolean or None): \
                If True, then catch exceptions and include them as part of the result object. \
                For more detail, see :ref:`catch_exceptions`.
            meta (dict or None): \
                A JSON-serializable dictionary (nesting allowed) that will be included in the output without modification. \
                For more detail, see :ref:`meta`.

        Returns:
            A JSON-serializable expectation result object.

            Exact fields vary depending on the values passed to :ref:`result_format <result_format>` and
            :ref:`include_config`, :ref:`catch_exceptions`, and :ref:`meta`.

        Notes:
            These fields in the result object are customized for this expectation:
            ::

                {
                    "observed_value": (float) The true standard deviation for the column
                }

            * min_value and max_value are both inclusive.
            * If min_value is None, then max_value is treated as an upper bound
            * If max_value is None, then min_value is treated as a lower bound

        See Also:
            expect_column_mean_to_be_between
            expect_column_median_to_be_between
        """
        raise NotImplementedError

    def expect_column_unique_value_count_to_be_between(self,
        column,
        min_value=None,
        max_value=None,
        result_format=None, include_config=False, catch_exceptions=None, meta=None
    ):
        """Expect the number of unique values to be between a minimum value and a maximum value.

        expect_column_unique_value_count_to_be_between is a :func:`column_aggregate_expectation <great_expectations.dataset.base.Dataset.column_aggregate_expectation>`.

        Args:
            column (str): \
                The column name.
            min_value (int or None): \
                The minimum number of unique values allowed.
            max_value (int or None): \
                The maximum number of unique values allowed.

        Other Parameters:
            result_format (str or None): \
                Which output mode to use: `BOOLEAN_ONLY`, `BASIC`, `COMPLETE`, or `SUMMARY`.
                For more detail, see :ref:`result_format <result_format>`.
            include_config (boolean): \
                If True, then include the expectation config as part of the result object. \
                For more detail, see :ref:`include_config`.
            catch_exceptions (boolean or None): \
                If True, then catch exceptions and include them as part of the result object. \
                For more detail, see :ref:`catch_exceptions`.
            meta (dict or None): \
                A JSON-serializable dictionary (nesting allowed) that will be included in the output without modification. \
                For more detail, see :ref:`meta`.

        Returns:
            A JSON-serializable expectation result object.

            Exact fields vary depending on the values passed to :ref:`result_format <result_format>` and
            :ref:`include_config`, :ref:`catch_exceptions`, and :ref:`meta`.

        Notes:
            These fields in the result object are customized for this expectation:
            ::

                {
                    "observed_value": (int) The number of unique values in the column
                }

            * min_value and max_value are both inclusive.
            * If min_value is None, then max_value is treated as an upper bound
            * If max_value is None, then min_value is treated as a lower bound

        See Also:
            expect_column_proportion_of_unique_values_to_be_between
        """
        raise NotImplementedError

    def expect_column_proportion_of_unique_values_to_be_between(self,
        column,
        min_value=0,
        max_value=1,
        result_format=None, include_config=False, catch_exceptions=None, meta=None
    ):
        """Expect the proportion of unique values to be between a minimum value and a maximum value.

        For example, in a column containing [1, 2, 2, 3, 3, 3, 4, 4, 4, 4], there are 4 unique values and 10 total \
        values for a proportion of 0.4.

        Args:
            column (str): \
                The column name.
            min_value (float or None): \
                The minimum proportion of unique values. (Proportions are on the range 0 to 1)
            max_value (float or None): \
                The maximum proportion of unique values. (Proportions are on the range 0 to 1)

        expect_column_unique_value_count_to_be_between is a :func:`column_aggregate_expectation <great_expectations.dataset.base.Dataset.column_aggregate_expectation>`.

        Other Parameters:
            result_format (str or None): \
                Which output mode to use: `BOOLEAN_ONLY`, `BASIC`, `COMPLETE`, or `SUMMARY`.
                For more detail, see :ref:`result_format <result_format>`.
            include_config (boolean): \
                If True, then include the expectation config as part of the result object. \
                For more detail, see :ref:`include_config`.
            catch_exceptions (boolean or None): \
                If True, then catch exceptions and include them as part of the result object. \
                For more detail, see :ref:`catch_exceptions`.
            meta (dict or None): \
                A JSON-serializable dictionary (nesting allowed) that will be included in the output without modification. \
                For more detail, see :ref:`meta`.

        Returns:
            A JSON-serializable expectation result object.

            Exact fields vary depending on the values passed to :ref:`result_format <result_format>` and
            :ref:`include_config`, :ref:`catch_exceptions`, and :ref:`meta`.

        Notes:
            These fields in the result object are customized for this expectation:
            ::

                {
                    "observed_value": (float) The proportion of unique values in the column
                }

            * min_value and max_value are both inclusive.
            * If min_value is None, then max_value is treated as an upper bound
            * If max_value is None, then min_value is treated as a lower bound

        See Also:
            expect_column_unique_value_count_to_be_between
        """
        raise NotImplementedError

    def expect_column_most_common_value_to_be_in_set(self,
        column,
        value_set,
        ties_okay=None,
        result_format=None, include_config=False, catch_exceptions=None, meta=None
    ):
        """Expect the most common value to be within the designated value set

        expect_column_most_common_value_to_be_in_set is a :func:`column_aggregate_expectation <great_expectations.dataset.base.Dataset.column_aggregate_expectation>`.

        Args:
            column (str): \
                The column name
            value_set (set-like): \
                A list of potential values to match

        Keyword Args:
            ties_okay (boolean or None): \
                If True, then the expectation will still succeed if values outside the designated set are as common (but not more common) than designated values

        Other Parameters:
            result_format (str or None): \
                Which output mode to use: `BOOLEAN_ONLY`, `BASIC`, `COMPLETE`, or `SUMMARY`.
                For more detail, see :ref:`result_format <result_format>`.
            include_config (boolean): \
                If True, then include the expectation config as part of the result object. \
                For more detail, see :ref:`include_config`.
            catch_exceptions (boolean or None): \
                If True, then catch exceptions and include them as part of the result object. \
                For more detail, see :ref:`catch_exceptions`.
            meta (dict or None): \
                A JSON-serializable dictionary (nesting allowed) that will be included in the output without modification. \
                For more detail, see :ref:`meta`.

        Returns:
            A JSON-serializable expectation result object.

            Exact fields vary depending on the values passed to :ref:`result_format <result_format>` and
            :ref:`include_config`, :ref:`catch_exceptions`, and :ref:`meta`.

        Notes:
            These fields in the result object are customized for this expectation:
            ::

                {
                    "observed_value": (list) The most common values in the column
                }

            `observed_value` contains a list of the most common values.
            Often, this will just be a single element. But if there's a tie for most common among multiple values,
            `observed_value` will contain a single copy of each most common value.

        """
        raise NotImplementedError

    def expect_column_sum_to_be_between(self,
        column,
        min_value=None,
        max_value=None,
        result_format=None, include_config=False, catch_exceptions=None, meta=None
    ):
        """Expect the column to sum to be between an min and max value

        expect_column_sum_to_be_between is a :func:`column_aggregate_expectation <great_expectations.dataset.base.Dataset.column_aggregate_expectation>`.

        Args:
            column (str): \
                The column name
            min_value (comparable type or None): \
                The minimum number of unique values allowed.
            max_value (comparable type or None): \
                The maximum number of unique values allowed.

        Other Parameters:
            result_format (str or None): \
                Which output mode to use: `BOOLEAN_ONLY`, `BASIC`, `COMPLETE`, or `SUMMARY`.
                For more detail, see :ref:`result_format <result_format>`.
            include_config (boolean): \
                If True, then include the expectation config as part of the result object. \
                For more detail, see :ref:`include_config`.
            catch_exceptions (boolean or None): \
                If True, then catch exceptions and include them as part of the result object. \
                For more detail, see :ref:`catch_exceptions`.
            meta (dict or None): \
                A JSON-serializable dictionary (nesting allowed) that will be included in the output without modification. \
                For more detail, see :ref:`meta`.

        Returns:
            A JSON-serializable expectation result object.

            Exact fields vary depending on the values passed to :ref:`result_format <result_format>` and
            :ref:`include_config`, :ref:`catch_exceptions`, and :ref:`meta`.

        Notes:
            These fields in the result object are customized for this expectation:
            ::

                {
                    "observed_value": (list) The actual column sum
                }


            * min_value and max_value are both inclusive.
            * If min_value is None, then max_value is treated as an upper bound
            * If max_value is None, then min_value is treated as a lower bound

        """
        raise NotImplementedError

    def expect_column_min_to_be_between(self,
        column,
        min_value=None,
        max_value=None,
        parse_strings_as_datetimes=None,
        output_strftime_format=None,
        result_format=None, include_config=False, catch_exceptions=None, meta=None
    ):
        """Expect the column to sum to be between an min and max value

        expect_column_min_to_be_between is a :func:`column_aggregate_expectation <great_expectations.dataset.base.Dataset.column_aggregate_expectation>`.

        Args:
            column (str): \
                The column name
            min_value (comparable type or None): \
                The minimum number of unique values allowed.
            max_value (comparable type or None): \
                The maximum number of unique values allowed.

        Keyword Args:
            parse_strings_as_datetimes (Boolean or None): \
                If True, parse min_value, max_values, and all non-null column values to datetimes before making comparisons.
            output_strftime_format (str or None): \
                A valid strfime format for datetime output. Only used if parse_strings_as_datetimes=True.

        Other Parameters:
            result_format (str or None): \
                Which output mode to use: `BOOLEAN_ONLY`, `BASIC`, `COMPLETE`, or `SUMMARY`.
                For more detail, see :ref:`result_format <result_format>`.
            include_config (boolean): \
                If True, then include the expectation config as part of the result object. \
                For more detail, see :ref:`include_config`.
            catch_exceptions (boolean or None): \
                If True, then catch exceptions and include them as part of the result object. \
                For more detail, see :ref:`catch_exceptions`.
            meta (dict or None): \
                A JSON-serializable dictionary (nesting allowed) that will be included in the output without modification. \
                For more detail, see :ref:`meta`.

        Returns:
            A JSON-serializable expectation result object.

            Exact fields vary depending on the values passed to :ref:`result_format <result_format>` and
            :ref:`include_config`, :ref:`catch_exceptions`, and :ref:`meta`.

        Notes:
            These fields in the result object are customized for this expectation:
            ::

                {
                    "observed_value": (list) The actual column min
                }


            * min_value and max_value are both inclusive.
            * If min_value is None, then max_value is treated as an upper bound
            * If max_value is None, then min_value is treated as a lower bound

        """
        raise NotImplementedError

    def expect_column_max_to_be_between(self,
        column,
        min_value=None,
        max_value=None,
        parse_strings_as_datetimes=None,
        output_strftime_format=None,
        result_format=None, include_config=False, catch_exceptions=None, meta=None
    ):
        """Expect the column max to be between an min and max value

        expect_column_sum_to_be_between is a :func:`column_aggregate_expectation <great_expectations.dataset.base.Dataset.column_aggregate_expectation>`.

        Args:
            column (str): \
                The column name
            min_value (comparable type or None): \
                The minimum number of unique values allowed.
            max_value (comparable type or None): \
                The maximum number of unique values allowed.

        Keyword Args:
            parse_strings_as_datetimes (Boolean or None): \
                If True, parse min_value, max_values, and all non-null column values to datetimes before making comparisons.
            output_strftime_format (str or None): \
                A valid strfime format for datetime output. Only used if parse_strings_as_datetimes=True.

        Other Parameters:
            result_format (str or None): \
                Which output mode to use: `BOOLEAN_ONLY`, `BASIC`, `COMPLETE`, or `SUMMARY`.
                For more detail, see :ref:`result_format <result_format>`.
            include_config (boolean): \
                If True, then include the expectation config as part of the result object. \
                For more detail, see :ref:`include_config`.
            catch_exceptions (boolean or None): \
                If True, then catch exceptions and include them as part of the result object. \
                For more detail, see :ref:`catch_exceptions`.
            meta (dict or None): \
                A JSON-serializable dictionary (nesting allowed) that will be included in the output without modification. \
                For more detail, see :ref:`meta`.

        Returns:
            A JSON-serializable expectation result object.

            Exact fields vary depending on the values passed to :ref:`result_format <result_format>` and
            :ref:`include_config`, :ref:`catch_exceptions`, and :ref:`meta`.

        Notes:
            These fields in the result object are customized for this expectation:
            ::

                {
                    "observed_value": (list) The actual column max
                }


            * min_value and max_value are both inclusive.
            * If min_value is None, then max_value is treated as an upper bound
            * If max_value is None, then min_value is treated as a lower bound

        """
        raise NotImplementedError

    ### Distributional expectations
    def expect_column_chisquare_test_p_value_to_be_greater_than(self,
        column,
        partition_object=None,
        p=0.05,
        tail_weight_holdout=0,
        result_format=None, include_config=False, catch_exceptions=None, meta=None
    ):
        """Expect column values to be distributed similarly to the provided categorical partition. \

        This expectation compares categorical distributions using a Chi-squared test. \
        It returns `success=True` if values in the column match the distribution of the provided partition.

        expect_column_chisquare_test_p_value_to_be_greater_than is a :func:`column_aggregate_expectation <great_expectations.dataset.base.Dataset.column_aggregate_expectation>`.

        Args:
            column (str): \
                The column name.
            partition_object (dict): \
                The expected partition object (see :ref:`partition_object`).
            p (float): \
                The p-value threshold for rejecting the null hypothesis of the Chi-Squared test.\
                For values below the specified threshold, the expectation will return `success=False`,\
                rejecting the null hypothesis that the distributions are the same.\
                Defaults to 0.05.

        Keyword Args:
            tail_weight_holdout (float between 0 and 1 or None): \
                The amount of weight to split uniformly between values observed in the data but not present in the \
                provided partition. tail_weight_holdout provides a mechanism to make the test less strict by \
                assigning positive weights to unknown values observed in the data that are not present in the \
                partition.

        Other Parameters:
            result_format (str or None): \
                Which output mode to use: `BOOLEAN_ONLY`, `BASIC`, `COMPLETE`, or `SUMMARY`.
                For more detail, see :ref:`result_format <result_format>`.
            include_config (boolean): \
                If True, then include the expectation config as part of the result object. \
                For more detail, see :ref:`include_config`.
            catch_exceptions (boolean or None): \
                If True, then catch exceptions and include them as part of the result object. \
                For more detail, see :ref:`catch_exceptions`.
            meta (dict or None): \
                A JSON-serializable dictionary (nesting allowed) that will be included in the output without modification. \
                For more detail, see :ref:`meta`.

        Returns:
            A JSON-serializable expectation result object.

            Exact fields vary depending on the values passed to :ref:`result_format <result_format>` and
            :ref:`include_config`, :ref:`catch_exceptions`, and :ref:`meta`.

        Notes:
            These fields in the result object are customized for this expectation:
            ::

                {
                    "observed_value": (float) The true p-value of the Chi-squared test
                    "details": {
                        "observed_partition" (dict):
                            The partition observed in the data.
                        "expected_partition" (dict):
                            The partition expected from the data, after including tail_weight_holdout
                    }
                }

        """
        raise NotImplementedError

    def expect_column_bootstrapped_ks_test_p_value_to_be_greater_than(self,
        column,
        partition_object=None,
        p=0.05,
        bootstrap_samples=None,
        bootstrap_sample_size=None,
        result_format=None, include_config=False, catch_exceptions=None, meta=None
    ):
        """Expect column values to be distributed similarly to the provided continuous partition. This expectation \
        compares continuous distributions using a bootstrapped Kolmogorov-Smirnov test. It returns `success=True` if \
        values in the column match the distribution of the provided partition.

        The expected cumulative density function (CDF) is constructed as a linear interpolation between the bins, \
        using the provided weights. Consequently the test expects a piecewise uniform distribution using the bins from \
        the provided partition object.

        expect_column_bootstrapped_ks_test_p_value_to_be_greater_than is a :func:`column_aggregate_expectation <great_expectations.dataset.base.Dataset.column_aggregate_expectation>`.

        Args:
            column (str): \
                The column name.
            partition_object (dict): \
                The expected partition object (see :ref:`partition_object`).
            p (float): \
                The p-value threshold for the Kolmogorov-Smirnov test.
                For values below the specified threshold the expectation will return `success=False`, rejecting the \
                null hypothesis that the distributions are the same. \
                Defaults to 0.05.

        Keyword Args:
            bootstrap_samples (int): \
                The number bootstrap rounds. Defaults to 1000.
            bootstrap_sample_size (int): \
                The number of samples to take from the column for each bootstrap. A larger sample will increase the \
                specificity of the test. Defaults to 2 * len(partition_object['weights'])

        Other Parameters:
            result_format (str or None): \
                Which output mode to use: `BOOLEAN_ONLY`, `BASIC`, `COMPLETE`, or `SUMMARY`.
                For more detail, see :ref:`result_format <result_format>`.
            include_config (boolean): \
                If True, then include the expectation config as part of the result object. \
                For more detail, see :ref:`include_config`.
            catch_exceptions (boolean or None): \
                If True, then catch exceptions and include them as part of the result object. \
                For more detail, see :ref:`catch_exceptions`.
            meta (dict or None): \
                A JSON-serializable dictionary (nesting allowed) that will be included in the output without modification. \
                For more detail, see :ref:`meta`.

        Returns:
            A JSON-serializable expectation result object.

            Exact fields vary depending on the values passed to :ref:`result_format <result_format>` and
            :ref:`include_config`, :ref:`catch_exceptions`, and :ref:`meta`.

        Notes:
            These fields in the result object are customized for this expectation:
            ::

                {
                    "observed_value": (float) The true p-value of the KS test
                    "details": {
                        "bootstrap_samples": The number of bootstrap rounds used
                        "bootstrap_sample_size": The number of samples taken from
                            the column in each bootstrap round
                        "observed_cdf": The cumulative density function observed
                            in the data, a dict containing 'x' values and cdf_values
                            (suitable for plotting)
                        "expected_cdf" (dict):
                            The cumulative density function expected based on the
                            partition object, a dict containing 'x' values and
                            cdf_values (suitable for plotting)
                        "observed_partition" (dict):
                            The partition observed on the data, using the provided
                            bins but also expanding from min(column) to max(column)
                        "expected_partition" (dict):
                            The partition expected from the data. For KS test,
                            this will always be the partition_object parameter
                    }
                }

        """
        raise NotImplementedError

    def expect_column_kl_divergence_to_be_less_than(self,
        column,
        partition_object=None,
        threshold=None,
        tail_weight_holdout=0,
        internal_weight_holdout=0,
        result_format=None, include_config=False, catch_exceptions=None, meta=None):
        """Expect the Kulback-Leibler (KL) divergence (relative entropy) of the specified column with respect to the \
        partition object to be lower than the provided threshold.

        KL divergence compares two distributions. The higher the divergence value (relative entropy), the larger the \
        difference between the two distributions. A relative entropy of zero indicates that the data are \
        distributed identically, `when binned according to the provided partition`.

        In many practical contexts, choosing a value between 0.5 and 1 will provide a useful test.

        This expectation works on both categorical and continuous partitions. See notes below for details.

        expect_column_kl_divergence_to_be_less_than is a :func:`column_aggregate_expectation <great_expectations.dataset.base.Dataset.column_aggregate_expectation>`.

        Args:
            column (str): \
                The column name.
            partition_object (dict): \
                The expected partition object (see :ref:`partition_object`).
            threshold (float): \
                The maximum KL divergence to for which to return `success=True`. If KL divergence is larger than the\
                provided threshold, the test will return `success=False`.

        Keyword Args:
            internal_weight_holdout (float between 0 and 1 or None): \
                The amount of weight to split uniformly among zero-weighted partition bins. internal_weight_holdout \
                provides a mechanims to make the test less strict by assigning positive weights to values observed in \
                the data for which the partition explicitly expected zero weight. With no internal_weight_holdout, \
                any value observed in such a region will cause KL divergence to rise to +Infinity.\
                Defaults to 0.
            tail_weight_holdout (float between 0 and 1 or None): \
                The amount of weight to add to the tails of the histogram. Tail weight holdout is split evenly between\
                (-Infinity, min(partition_object['bins'])) and (max(partition_object['bins']), +Infinity). \
                tail_weight_holdout provides a mechanism to make the test less strict by assigning positive weights to \
                values observed in the data that are not present in the partition. With no tail_weight_holdout, \
                any value observed outside the provided partition_object will cause KL divergence to rise to +Infinity.\
                Defaults to 0.

        Other Parameters:
            result_format (str or None): \
                Which output mode to use: `BOOLEAN_ONLY`, `BASIC`, `COMPLETE`, or `SUMMARY`.
                For more detail, see :ref:`result_format <result_format>`.
            include_config (boolean): \
                If True, then include the expectation config as part of the result object. \
                For more detail, see :ref:`include_config`.
            catch_exceptions (boolean or None): \
                If True, then catch exceptions and include them as part of the result object. \
                For more detail, see :ref:`catch_exceptions`.
            meta (dict or None): \
                A JSON-serializable dictionary (nesting allowed) that will be included in the output without modification. \
                For more detail, see :ref:`meta`.

        Returns:
            A JSON-serializable expectation result object.

            Exact fields vary depending on the values passed to :ref:`result_format <result_format>` and
            :ref:`include_config`, :ref:`catch_exceptions`, and :ref:`meta`.

        Notes:
            These fields in the result object are customized for this expectation:
            ::

                {
                  "observed_value": (float) The true KL divergence (relative entropy)
                  "details": {
                    "observed_partition": (dict) The partition observed in the data
                    "expected_partition": (dict) The partition against which the data were compared,
                                            after applying specified weight holdouts.
                  }
                }

            If the partition_object is categorical, this expectation will expect the values in column to also be \
            categorical.

                * If the column includes values that are not present in the partition, the tail_weight_holdout will be \
                equally split among those values, providing a mechanism to weaken the strictness of the expectation \
                (otherwise, relative entropy would immediately go to infinity).
                * If the partition includes values that are not present in the column, the test will simply include \
                zero weight for that value.

            If the partition_object is continuous, this expectation will discretize the values in the column according \
            to the bins specified in the partition_object, and apply the test to the resulting distribution.

                * The internal_weight_holdout and tail_weight_holdout parameters provide a mechanism to weaken the \
                expectation, since an expected weight of zero would drive relative entropy to be infinite if any data \
                are observed in that interval.
                * If internal_weight_holdout is specified, that value will be distributed equally among any intervals \
                with weight zero in the partition_object.
                * If tail_weight_holdout is specified, that value will be appended to the tails of the bins \
                ((-Infinity, min(bins)) and (max(bins), Infinity).

        See also:
            expect_column_chisquare_test_p_value_to_be_greater_than
            expect_column_bootstrapped_ks_test_p_value_to_be_greater_than

        """
        raise NotImplementedError<|MERGE_RESOLUTION|>--- conflicted
+++ resolved
@@ -451,14 +451,7 @@
                 else:
                     return expectation
 
-<<<<<<< HEAD
-    def remove_false_expectations(self):
-        res = self.validate(only_return_failures=True).get('results')
-        if any(res):
-            for item in res:
-                self.remove_expectation(expectation_type=item['expectation_type'], expectation_kwargs=item['kwargs'])
-            print("WARNING: Removed %s expectations that were 'False'" % len(res))
-=======
+
     def discard_failing_expectations(self):
         res = self.validate(only_return_failures=True).get('results')
         if any(res):
@@ -467,7 +460,6 @@
                                         expectation_kwargs=item['expectation_config']['kwargs'])
 #            print("WARNING: Removed %s expectations that were 'False'" % len(res))
             warnings.warn("Removed %s expectations that were 'False'" % len(res))
->>>>>>> 3a487e35
 
     def get_default_expectation_arguments(self):
         """Fetch default expectation arguments for this dataset
