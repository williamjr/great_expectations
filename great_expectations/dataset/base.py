--- conflicted
+++ resolved
@@ -111,16 +111,9 @@
                 exception_traceback = None
                 exception_message = None
 
-<<<<<<< HEAD
-                #Finally, execute the expectation method itself
-                if catch_exceptions:
-                    try:
-                        return_obj = func(self, **expectation_args)
-=======
                 # Finally, execute the expectation method itself
                 try:
                     return_obj = func(self, **expectation_args)
->>>>>>> 03e6965d
 
                     except Exception as err:
                         raised_exception = True
@@ -131,19 +124,8 @@
                             "success": False
                         }
 
-<<<<<<< HEAD
-                        if output_format != "BOOLEAN_ONLY":
-                            return_obj = {
-                                "success": False
-                            }
-                        else:
-                            return_obj = False
-                else:
-                    return_obj = func(self, **all_args)
-=======
                     else:
                         raise(err)
->>>>>>> 03e6965d
 
                 # Append the expectation to the config.
                 self._append_expectation(expectation_config)
