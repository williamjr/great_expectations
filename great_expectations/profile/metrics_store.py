import collections
from functools import reduce
import operator
from collections import defaultdict
from great_expectations.data_context.types.metrics import (
NamespaceAwareValidationMetric,
MultiBatchNamespaceAwareValidationMetric,
NamespaceAwareExpectationDefinedValidationMetric,
MultiBatchNamespaceAwareExpectationDefinedValidationMetric,
)


class MetricsStore(object):
<<<<<<< HEAD
    def __init__(self):
        self.single_batch_metrics = []
        self.dict_single_batch_metrics_by_multi_batch_key_by_batch = {}


    def add_single_batch_metric(
        self,
        data_asset_name,
        batch_fingerprint,
        metric_name,
        metric_kwargs,
        metric_value):

        new_metric = NamespaceAwareValidationMetric(
            data_asset_name=data_asset_name,
            batch_fingerprint=batch_fingerprint,
            metric_name=metric_name,
            metric_kwargs=metric_kwargs,
            metric_value=metric_value)

        self.single_batch_metrics.append(new_metric)

        batch_metrics = self.dict_single_batch_metrics_by_multi_batch_key_by_batch.get(batch_fingerprint.fingerprint)
        if not batch_metrics:
            batch_metrics = {}
            self.dict_single_batch_metrics_by_multi_batch_key_by_batch[batch_fingerprint.fingerprint] = batch_metrics
        self.dict_single_batch_metrics_by_multi_batch_key_by_batch[batch_fingerprint.fingerprint][new_metric.multi_batch_key] = new_metric

    def add_single_batch_expectation_defined_metric(
        self,
        data_asset_name,
        batch_fingerprint,
        expectation_type,
        result_key,
        metric_kwargs,
        metric_value):

        new_metric = NamespaceAwareExpectationDefinedValidationMetric(
            data_asset_name=data_asset_name,
            batch_fingerprint=batch_fingerprint,
            expectation_type=expectation_type,
            result_key=result_key,
            metric_kwargs=metric_kwargs,
            metric_value=metric_value)

        self.single_batch_metrics.append(new_metric)
        batch_metrics = self.dict_single_batch_metrics_by_multi_batch_key_by_batch.get(batch_fingerprint.fingerprint)
        if not batch_metrics:
            batch_metrics = {}
            self.dict_single_batch_metrics_by_multi_batch_key_by_batch[batch_fingerprint.fingerprint] = batch_metrics
        self.dict_single_batch_metrics_by_multi_batch_key_by_batch[batch_fingerprint.fingerprint][new_metric.multi_batch_key] = new_metric

    def get_multi_batch_metrics(self, batch_kwargs_list):
        """
        Return a list of multi batch metrics for a list of batches
        :param batch_fingerprints:
        :return: dict of multi batch metrics (by mb metric key).
                Values are MultiBatchNamespaceAwareValidationMetric or
                MultiBatchNamespaceAwareExpectationDefinedValidationMetric
        """

        dict_selected_batches = {}
        for batch_fingerprint, batch_metrics in self.dict_single_batch_metrics_by_multi_batch_key_by_batch.items():
            if batch_fingerprint in [bk.batch_fingerprint.fingerprint for bk in batch_kwargs_list]:
                dict_selected_batches[batch_fingerprint] = batch_metrics

        # let's compute the union of all metrics names that come from all the batches.
        # this will help us fill with nulls if a particular metric is missing from a batch
        # (e.g., due to the column missing)
        # Not performing this steps would result in non-uniform lengths of lists and we would
        # not be able to convert this dict of lists into a dataframe.
        metric_names_union = set()
        for batch_id, batch_metrics in dict_selected_batches.items():
            metric_names_union = metric_names_union.union(batch_metrics.keys())

        metrics_dict_of_lists = defaultdict(list)

        batch_index = list(self.dict_single_batch_metrics_by_multi_batch_key_by_batch.keys())

        for batch_id, batch_metrics in dict_selected_batches.items():
            # fill in the metrics that are present in the batch
            for metric_name, metric_value in batch_metrics.items():
                metrics_dict_of_lists[metric_name].append(metric_value)

            # fill in the metrics that are missing in the batch
            metrics_missing_in_batch = metric_names_union - set(batch_metrics.keys())
            for metric_name in metrics_missing_in_batch:
                metrics_dict_of_lists[metric_name].append(None)

        mb_metrics = {}
        for metric_key, single_batch_metric_list in metrics_dict_of_lists.items():
            mb_metric = self._make_multi_batch_metric_from_list_of_single_batch_metrics(metric_key[0], single_batch_metric_list,
                                                                                      batch_index)
            mb_metrics[mb_metric.key] = mb_metric

        return mb_metrics

    def _make_multi_batch_metric_from_list_of_single_batch_metrics(self, single_batch_metric_name, single_batch_metric_list, batch_index):
=======
    EXPECTATION_DEFINED_METRICS_LOOKUP_TABLE = {
        ('expect_column_values_to_not_be_null', 'unexpected_percent'): ('column',), # note: "," is important - it makes it a tuple!
        ('expect_column_kl_divergence_to_be_less_than', ('details', 'observed_partition', 'bins',)): ('column',),
        ('expect_column_values_to_be_between', 'unexpected_percent'): ('column', 'min_value', 'max_value'),
        ('expect_column_values_to_be_in_type_list', 'unexpected_percent'): ('column', 'type_list'),
        ('expect_column_values_to_be_unique', 'unexpected_percent'): ('column',),
        ('expect_column_values_to_not_be_null', 'unexpected_percent'): ('column',),
        ('expect_column_values_to_not_match_regex', 'unexpected_percent'): ('column', 'regex')
    }

    @classmethod
    def add_expectation_defined_metric_for_result_key(cls, d, result, data_asset_name, batch_fingerprint, t=()):
        for key, value in d.items():
            if isinstance(value, collections.Mapping):
                cls.add_expectation_defined_metric_for_result_key(value, result, data_asset_name, batch_fingerprint, t + (key,))
            else:
                result_key_lookup_key = key if t==() else (t + (key,))
                full_lookup_key = (result['expectation_config']['expectation_type'], result_key_lookup_key)
                metric_kwargs_names = cls.EXPECTATION_DEFINED_METRICS_LOOKUP_TABLE.get(full_lookup_key)
                if metric_kwargs_names:
                    metric_kwargs = {}
                    for metric_kwarg_name in metric_kwargs_names:
                        if isinstance(metric_kwarg_name, tuple):
                            set_nested_value_in_dict(metric_kwargs, metric_kwarg_name, get_nested_value_from_dict(result['expectation_config']['kwargs'], metric_kwarg_name))
                        else:
                            metric_kwargs[metric_kwarg_name] = result['expectation_config']['kwargs'][metric_kwarg_name]

                    new_metric = NamespaceAwareExpectationDefinedValidationMetric(
                        data_asset_name=data_asset_name,
                        batch_fingerprint=batch_fingerprint,
                        expectation_type=result['expectation_config']['expectation_type'],
                        result_key=result_key_lookup_key,
                        metric_kwargs=metric_kwargs,
                        metric_value=value)

                    yield new_metric

    @classmethod
    def get_metrics_for_expectation(cls, result, data_asset_name, batch_fingerprint):
>>>>>>> 33e8bcfa
        """
        Utility method that gets a list of single batch metrics with the same multi-batch key (meaning that they are the same
        metric with the same kwargs, but obtained by validating different batches of the same data asset) and
        constructs a multi-batch metric for that key.

        :param single_batch_metric_name:
        :param single_batch_metric_list:
        :param batch_index:
        :return:
        """
<<<<<<< HEAD
        first_non_null_single_batch_metric = [item for item in single_batch_metric_list if item is not None][0]

        if 'NamespaceAwareValidationMetric' == single_batch_metric_name:
                mb_metric = MultiBatchNamespaceAwareValidationMetric(
                    data_asset_name=first_non_null_single_batch_metric.data_asset_name,
                    metric_name=first_non_null_single_batch_metric.metric_name,
                    metric_kwargs=first_non_null_single_batch_metric.metric_kwargs,
                    batch_fingerprints=batch_index,
                    batch_metric_values=[None if metric is None else metric.metric_value for metric in
                                         single_batch_metric_list]
                )
        elif 'NamespaceAwareExpectationDefinedValidationMetric' == single_batch_metric_name:
                mb_metric = MultiBatchNamespaceAwareExpectationDefinedValidationMetric(
                    data_asset_name = first_non_null_single_batch_metric.data_asset_name,
                    result_key = first_non_null_single_batch_metric.result_key,
                    expectation_type = first_non_null_single_batch_metric.expectation_type,
                    metric_kwargs = first_non_null_single_batch_metric.metric_kwargs,
                    batch_fingerprints = batch_index,
                    batch_metric_values = [None if metric is None else metric.metric_value for metric in single_batch_metric_list]
                )

        return mb_metric
=======
        expectation_metrics = {
            'expect_column_distinct_values_to_be_in_set': {
                'observed_value': 'distinct_set_members'
            },
            'expect_column_max_to_be_between': {
                'observed_value': 'column_max'
            },
            'expect_column_mean_to_be_between': {
                'observed_value': 'column_mean'
            },
            'expect_column_median_to_be_between': {
                'observed_value': 'column_median'
            },
            'expect_column_min_to_be_between': {
                'observed_value': 'column_min'
            },
            'expect_column_proportion_of_unique_values_to_be_between': {
                'observed_value': 'column_proportion_of_unique_values'
            },
            'expect_column_quantile_values_to_be_between': {
                'observed_value': 'column_quantiles'
            },
            'expect_column_stdev_to_be_between': {
                'observed_value': 'column_stdev'
            },
            'expect_column_unique_value_count_to_be_between': {
                'observed_value': 'column_unique_count'
            },
            # 'expect_column_values_to_be_in_set',
            # 'expect_table_columns_to_match_ordered_list',
            'expect_table_row_count_to_be_between': {
                'observed_value': 'row_count'
            }
        }

        metrics = []
        if result.get('result'):
            entry = expectation_metrics.get(result['expectation_config']['expectation_type'])
            if entry:
                for key in result['result'].keys():
                    metric_name = entry.get(key)
                    if metric_name:
                        metric_kwargs = {"column": result['expectation_config']['kwargs']['column']} if result['expectation_config'][
                    'kwargs'].get('column') else {}

                        new_metric = NamespaceAwareValidationMetric(
                            data_asset_name=data_asset_name,
                            batch_fingerprint=batch_fingerprint,
                            expectation_type=result['expectation_config']['expectation_type'],
                            metric_name=metric_name,
                            metric_kwargs=metric_kwargs,
                            metric_value=result['result'][key])
                        metrics.append(new_metric)
            else:
                for new_metric in cls.add_expectation_defined_metric_for_result_key(result['result'], result, data_asset_name, batch_fingerprint):
                    metrics.append(new_metric)

        return metrics
>>>>>>> 33e8bcfa
<|MERGE_RESOLUTION|>--- conflicted
+++ resolved
@@ -11,106 +11,6 @@
 
 
 class MetricsStore(object):
-<<<<<<< HEAD
-    def __init__(self):
-        self.single_batch_metrics = []
-        self.dict_single_batch_metrics_by_multi_batch_key_by_batch = {}
-
-
-    def add_single_batch_metric(
-        self,
-        data_asset_name,
-        batch_fingerprint,
-        metric_name,
-        metric_kwargs,
-        metric_value):
-
-        new_metric = NamespaceAwareValidationMetric(
-            data_asset_name=data_asset_name,
-            batch_fingerprint=batch_fingerprint,
-            metric_name=metric_name,
-            metric_kwargs=metric_kwargs,
-            metric_value=metric_value)
-
-        self.single_batch_metrics.append(new_metric)
-
-        batch_metrics = self.dict_single_batch_metrics_by_multi_batch_key_by_batch.get(batch_fingerprint.fingerprint)
-        if not batch_metrics:
-            batch_metrics = {}
-            self.dict_single_batch_metrics_by_multi_batch_key_by_batch[batch_fingerprint.fingerprint] = batch_metrics
-        self.dict_single_batch_metrics_by_multi_batch_key_by_batch[batch_fingerprint.fingerprint][new_metric.multi_batch_key] = new_metric
-
-    def add_single_batch_expectation_defined_metric(
-        self,
-        data_asset_name,
-        batch_fingerprint,
-        expectation_type,
-        result_key,
-        metric_kwargs,
-        metric_value):
-
-        new_metric = NamespaceAwareExpectationDefinedValidationMetric(
-            data_asset_name=data_asset_name,
-            batch_fingerprint=batch_fingerprint,
-            expectation_type=expectation_type,
-            result_key=result_key,
-            metric_kwargs=metric_kwargs,
-            metric_value=metric_value)
-
-        self.single_batch_metrics.append(new_metric)
-        batch_metrics = self.dict_single_batch_metrics_by_multi_batch_key_by_batch.get(batch_fingerprint.fingerprint)
-        if not batch_metrics:
-            batch_metrics = {}
-            self.dict_single_batch_metrics_by_multi_batch_key_by_batch[batch_fingerprint.fingerprint] = batch_metrics
-        self.dict_single_batch_metrics_by_multi_batch_key_by_batch[batch_fingerprint.fingerprint][new_metric.multi_batch_key] = new_metric
-
-    def get_multi_batch_metrics(self, batch_kwargs_list):
-        """
-        Return a list of multi batch metrics for a list of batches
-        :param batch_fingerprints:
-        :return: dict of multi batch metrics (by mb metric key).
-                Values are MultiBatchNamespaceAwareValidationMetric or
-                MultiBatchNamespaceAwareExpectationDefinedValidationMetric
-        """
-
-        dict_selected_batches = {}
-        for batch_fingerprint, batch_metrics in self.dict_single_batch_metrics_by_multi_batch_key_by_batch.items():
-            if batch_fingerprint in [bk.batch_fingerprint.fingerprint for bk in batch_kwargs_list]:
-                dict_selected_batches[batch_fingerprint] = batch_metrics
-
-        # let's compute the union of all metrics names that come from all the batches.
-        # this will help us fill with nulls if a particular metric is missing from a batch
-        # (e.g., due to the column missing)
-        # Not performing this steps would result in non-uniform lengths of lists and we would
-        # not be able to convert this dict of lists into a dataframe.
-        metric_names_union = set()
-        for batch_id, batch_metrics in dict_selected_batches.items():
-            metric_names_union = metric_names_union.union(batch_metrics.keys())
-
-        metrics_dict_of_lists = defaultdict(list)
-
-        batch_index = list(self.dict_single_batch_metrics_by_multi_batch_key_by_batch.keys())
-
-        for batch_id, batch_metrics in dict_selected_batches.items():
-            # fill in the metrics that are present in the batch
-            for metric_name, metric_value in batch_metrics.items():
-                metrics_dict_of_lists[metric_name].append(metric_value)
-
-            # fill in the metrics that are missing in the batch
-            metrics_missing_in_batch = metric_names_union - set(batch_metrics.keys())
-            for metric_name in metrics_missing_in_batch:
-                metrics_dict_of_lists[metric_name].append(None)
-
-        mb_metrics = {}
-        for metric_key, single_batch_metric_list in metrics_dict_of_lists.items():
-            mb_metric = self._make_multi_batch_metric_from_list_of_single_batch_metrics(metric_key[0], single_batch_metric_list,
-                                                                                      batch_index)
-            mb_metrics[mb_metric.key] = mb_metric
-
-        return mb_metrics
-
-    def _make_multi_batch_metric_from_list_of_single_batch_metrics(self, single_batch_metric_name, single_batch_metric_list, batch_index):
-=======
     EXPECTATION_DEFINED_METRICS_LOOKUP_TABLE = {
         ('expect_column_values_to_not_be_null', 'unexpected_percent'): ('column',), # note: "," is important - it makes it a tuple!
         ('expect_column_kl_divergence_to_be_less_than', ('details', 'observed_partition', 'bins',)): ('column',),
@@ -150,41 +50,13 @@
 
     @classmethod
     def get_metrics_for_expectation(cls, result, data_asset_name, batch_fingerprint):
->>>>>>> 33e8bcfa
         """
-        Utility method that gets a list of single batch metrics with the same multi-batch key (meaning that they are the same
-        metric with the same kwargs, but obtained by validating different batches of the same data asset) and
-        constructs a multi-batch metric for that key.
-
-        :param single_batch_metric_name:
-        :param single_batch_metric_list:
-        :param batch_index:
-        :return:
+        Return a list of multi batch metrics for a list of batches
+        :param batch_fingerprints:
+        :return: dict of multi batch metrics (by mb metric key).
+                Values are MultiBatchNamespaceAwareValidationMetric or
+                MultiBatchNamespaceAwareExpectationDefinedValidationMetric
         """
-<<<<<<< HEAD
-        first_non_null_single_batch_metric = [item for item in single_batch_metric_list if item is not None][0]
-
-        if 'NamespaceAwareValidationMetric' == single_batch_metric_name:
-                mb_metric = MultiBatchNamespaceAwareValidationMetric(
-                    data_asset_name=first_non_null_single_batch_metric.data_asset_name,
-                    metric_name=first_non_null_single_batch_metric.metric_name,
-                    metric_kwargs=first_non_null_single_batch_metric.metric_kwargs,
-                    batch_fingerprints=batch_index,
-                    batch_metric_values=[None if metric is None else metric.metric_value for metric in
-                                         single_batch_metric_list]
-                )
-        elif 'NamespaceAwareExpectationDefinedValidationMetric' == single_batch_metric_name:
-                mb_metric = MultiBatchNamespaceAwareExpectationDefinedValidationMetric(
-                    data_asset_name = first_non_null_single_batch_metric.data_asset_name,
-                    result_key = first_non_null_single_batch_metric.result_key,
-                    expectation_type = first_non_null_single_batch_metric.expectation_type,
-                    metric_kwargs = first_non_null_single_batch_metric.metric_kwargs,
-                    batch_fingerprints = batch_index,
-                    batch_metric_values = [None if metric is None else metric.metric_value for metric in single_batch_metric_list]
-                )
-
-        return mb_metric
-=======
         expectation_metrics = {
             'expect_column_distinct_values_to_be_in_set': {
                 'observed_value': 'distinct_set_members'
@@ -243,4 +115,73 @@
                     metrics.append(new_metric)
 
         return metrics
->>>>>>> 33e8bcfa
+
+        dict_selected_batches = {}
+        for batch_fingerprint, batch_metrics in self.dict_single_batch_metrics_by_multi_batch_key_by_batch.items():
+            if batch_fingerprint in [bk.batch_fingerprint.fingerprint for bk in batch_kwargs_list]:
+                dict_selected_batches[batch_fingerprint] = batch_metrics
+
+        # let's compute the union of all metrics names that come from all the batches.
+        # this will help us fill with nulls if a particular metric is missing from a batch
+        # (e.g., due to the column missing)
+        # Not performing this steps would result in non-uniform lengths of lists and we would
+        # not be able to convert this dict of lists into a dataframe.
+        metric_names_union = set()
+        for batch_id, batch_metrics in dict_selected_batches.items():
+            metric_names_union = metric_names_union.union(batch_metrics.keys())
+
+        metrics_dict_of_lists = defaultdict(list)
+
+        batch_index = list(self.dict_single_batch_metrics_by_multi_batch_key_by_batch.keys())
+
+        for batch_id, batch_metrics in dict_selected_batches.items():
+            # fill in the metrics that are present in the batch
+            for metric_name, metric_value in batch_metrics.items():
+                metrics_dict_of_lists[metric_name].append(metric_value)
+
+            # fill in the metrics that are missing in the batch
+            metrics_missing_in_batch = metric_names_union - set(batch_metrics.keys())
+            for metric_name in metrics_missing_in_batch:
+                metrics_dict_of_lists[metric_name].append(None)
+
+        mb_metrics = {}
+        for metric_key, single_batch_metric_list in metrics_dict_of_lists.items():
+            mb_metric = self._make_multi_batch_metric_from_list_of_single_batch_metrics(metric_key[0], single_batch_metric_list,
+                                                                                      batch_index)
+            mb_metrics[mb_metric.key] = mb_metric
+
+        return mb_metrics
+
+    def _make_multi_batch_metric_from_list_of_single_batch_metrics(self, single_batch_metric_name, single_batch_metric_list, batch_index):
+        """
+        Utility method that gets a list of single batch metrics with the same multi-batch key (meaning that they are the same
+        metric with the same kwargs, but obtained by validating different batches of the same data asset) and
+        constructs a multi-batch metric for that key.
+
+        :param single_batch_metric_name:
+        :param single_batch_metric_list:
+        :param batch_index:
+        :return:
+        """
+        first_non_null_single_batch_metric = [item for item in single_batch_metric_list if item is not None][0]
+
+        if 'NamespaceAwareValidationMetric' == single_batch_metric_name:
+                mb_metric = MultiBatchNamespaceAwareValidationMetric(
+                    data_asset_name=first_non_null_single_batch_metric.data_asset_name,
+                    metric_name=first_non_null_single_batch_metric.metric_name,
+                    metric_kwargs=first_non_null_single_batch_metric.metric_kwargs,
+                    batch_fingerprints=batch_index,
+                    batch_metric_values=[None if metric is None else metric.metric_value for metric in
+                                         single_batch_metric_list]
+                )
+        elif 'NamespaceAwareExpectationDefinedValidationMetric' == single_batch_metric_name:
+                mb_metric = MultiBatchNamespaceAwareExpectationDefinedValidationMetric(
+                    data_asset_name = first_non_null_single_batch_metric.data_asset_name,
+                    result_key = first_non_null_single_batch_metric.result_key,
+                    expectation_type = first_non_null_single_batch_metric.expectation_type,
+                    metric_kwargs = first_non_null_single_batch_metric.metric_kwargs,
+                    batch_fingerprints = batch_index,
+                    batch_metric_values = [None if metric is None else metric.metric_value for metric in single_batch_metric_list]
+                )
+
+        return mb_metric